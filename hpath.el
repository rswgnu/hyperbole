--- conflicted
+++ resolved
@@ -3,11 +3,7 @@
 ;; Author:       Bob Weiner
 ;;
 ;; Orig-Date:     1-Nov-91 at 00:44:23
-<<<<<<< HEAD
-;; Last-Mod:     21-Sep-25 at 09:59:47 by Bob Weiner
-=======
-;; Last-Mod:     24-Sep-25 at 19:06:49 by Mats Lidell
->>>>>>> b199cedb
+;; Last-Mod:     27-Sep-25 at 18:52:18 by Bob Weiner
 ;;
 ;; SPDX-License-Identifier: GPL-3.0-or-later
 ;;
