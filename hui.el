--- conflicted
+++ resolved
@@ -3,11 +3,7 @@
 ;; Author:       Bob Weiner
 ;;
 ;; Orig-Date:    19-Sep-91 at 21:42:03
-<<<<<<< HEAD
-;; Last-Mod:      1-Oct-23 at 17:03:53 by Bob Weiner
-=======
-;; Last-Mod:     29-Aug-23 at 01:11:29 by Bob Weiner
->>>>>>> f7f3265d
+;; Last-Mod:      1-Oct-23 at 21:20:31 by Bob Weiner
 ;;
 ;; SPDX-License-Identifier: GPL-3.0-or-later
 ;;
@@ -1872,17 +1868,10 @@
 						      (list (rmail:msg-id-get) buffer-file-name))))))
 				      (t (cond
 					  ((let ((hargs:reading-type 'directory))
-<<<<<<< HEAD
 					     (setq val (hargs:at-p)))
 					   (list 'link-to-directory val))
 					  ((let ((hargs:reading-type 'file))
 					     (setq val (hargs:at-p)))
-=======
-					     (setq val (hargs:at-p t)))
-					   (list 'link-to-directory val))
-					  ((let ((hargs:reading-type 'file))
-					     (setq val (hargs:at-p t)))
->>>>>>> f7f3265d
 					   (list 'link-to-file val (point)))
 					  ((derived-mode-p #'kotl-mode)
 					   (list 'link-to-kcell buffer-file-name (kcell-view:idstamp)))
