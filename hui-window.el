;;; hui-window.el --- Smart Mouse Key window and modeline depress/release actions.
;;
;; Author:       Bob Weiner
;;
;; Orig-Date:    21-Sep-92
;;
;; Copyright (C) 1992-2019  Free Software Foundation, Inc.
;; See the "HY-COPY" file for license information.
;;
;; This file is part of GNU Hyperbole.

;;; Commentary:
;;
;;   Must be loaded AFTER hmouse-alist has been defined in "hui-mouse.el".
;;
;;   Handles drags in same window or across windows and modeline presses.
;;
;; What drags and modeline presses do.  (Note that a `thing' is a
;; delimited expression, such as a string, list or markup language tag pair).
;; ======================================================================================================
;;                                              Smart Keys
;; Context                         Action Key                  Assist Key
;; ======================================================================================================
;; Drag from thing start or end    Yank thing at release       Kill thing and yank at release
;;
;; Drag from shared window side
;;   or from left of scroll bar    Resize window width         <- same
;; Modeline vertical drag          Resize window height        <- same
;;
;; Other Modeline drag to          Replace dest. buffer with   Swap window buffers
;;   another window                  source buffer
;;
;; Drag to a Modeline from:
;;   buffer/file menu item         Display buffer/file in      Swap window buffers
;;                                   new window by release
;;   buffer/file menu 1st line     Move buffer/file menu to    Swap window buffers
;;                                   new window by release
;;   anywhere else                 Display buffer in           Swap window buffers
;;                                   new window by release
;;
;; Drag between windows from:
;;   buffer/file menu item         Display buffer/file in      Swap window buffers
;;                                   window of button release
;;   buffer/file menu 1st line     Move buffer/file menu       Swap window buffers
;;   anywhere else                 Create/modify a link button Swap window buffers
;;
;; Drag outside of Emacs from:
;;   buffer/file menu item         Display buffer/file in      Move window to a new frame
;;                                   a new frame
;;   Modeline or other window      Clone window to a new frame Move window to a new frame
;;
;; Click in modeline
;;     Left modeline edge          Bury buffer                 Unbury bottom buffer
;;     Right modeline edge         Info                        Smart Key Summary
;;     Buffer ID                   Dired on buffer's dir       Next buffer
;;                                   or on parent when a dir
;;     Other blank area            Action Key modeline hook    Assist Key modeline hook
;;                                   Show/Hide Buffer Menu      Popup Jump & Manage Menu
;;
;; Drag in a window, region active Error, not allowed          Error, not allowed
;; Drag horizontally in a window   Split window below          Delete window
;; Drag vertically in a window     Split window side-by-side   Delete window
;; Drag diagonally in a window     Save window-config          Restore window-config from ring
;;
;; Active region exists, click     Yank region at release      Kill region and yank at release
;;   outside of the region

;;; Code:
;;; ************************************************************************
;;; Other required Elisp libraries
;;; ************************************************************************

(eval-when-compile (defvar assist-flag nil)) ;; Silences free variable compiler warnings
(require 'hycontrol)
;; For momentary highlighting of buffer/file item lines.
(require 'pulse nil t)

;;; ************************************************************************
;;; Public variables
;;; ************************************************************************

(defcustom action-key-minibuffer-function #'hyperbole
  "*Function run by the Action Key after a click in an inactive minibuffer.
Its default value is #'hyperbole, which displays the Hyperbole minibuffer menu."
  :type 'function
  :group 'hyperbole-keys)

(defcustom assist-key-minibuffer-function #'hui-menu-screen-commands
  "*Function run by the Assist Key after a click in an inactive minibuffer.
Its default value is #'hui-menu-screen-commands, which displays a popup menu
of screen control commands."
  :type 'function
  :group 'hyperbole-keys)

;; Set this to `hmouse-context-ibuffer-menu' if you use the ibuffer package.
(defcustom action-key-modeline-function #'hmouse-context-menu
  "Function to call when the Action Mouse Key is clicked in the center portion of a modeline."
  :type 'function
  :group 'hyperbole-keys)

(defcustom assist-key-modeline-function #'hui-menu-screen-commands
  "Function to call when the Assist Mouse Key is clicked in the center portion of a modeline."
  :type 'function
  :group 'hyperbole-keys)

(defun hmouse-map-modes-to-form (mode-forms)
  "Maps over a sequence of (major-mode(s) form-to-eval) lists; returns items with a single major-mode in the car, (major-mode form-to-eval)."
  (apply 'nconc
	 (mapcar (lambda (modes-form)
		   (if (sequencep (car modes-form))
		       (mapcar (lambda (mode) (cons mode (cdr modes-form)))
			       (car modes-form))
		     (list modes-form)))
		 mode-forms)))

(defvar hmouse-drag-item-mode-forms
  (hmouse-map-modes-to-form
  '((Buffer-menu-mode (Buffer-menu-buffer t))
    (ibuffer-mode (ibuffer-current-buffer t))
    (helm-major-mode (helm-get-selection (current-buffer)))
    ;; Note how multiple major modes may be grouped with a single form for item getting.
    ((dired-mode vc-dired-mode wdired-mode) (or (when (dired-get-filename nil t)
						  (hmouse-dired-display-here-mode 1)
						  (dired-get-filename nil t))
						;; Drag from first line current directory
						;; means move this dired buffer to the
						;; release window.
						(prog1 (current-buffer)
						  (hmouse-pulse-buffer)
						  (bury-buffer))))
     (treemacs-mode (if (fboundp 'treemacs-node-buffer-and-position)
			(treemacs-node-buffer-and-position))
		    (error "(hmouse-item-to-window): %s the treemacs package for item dragging support"
			   (if (fboundp 'treemacs) "Update" "Install")))))
  "List of (major-mode lisp-form) lists.
The car of an item must be a major-mode symbol.  The cadr of an item
is a Lisp form to evaluate to get the item name at point (typically a
buffer, file or directory name whose contents will be displayed in the
drag release window.")


(defcustom hmouse-pulse-flag t
  "When non-nil (the default) and when display supports visual pulsing, then pulse lines and buffers when an Action Key drag is used to place a buffer or file in a window."
  :type 'boolean
  :group 'hyperbole-keys)

 ;; Mats Lidell says this should be 10 characters for GNU Emacs.
<<<<<<< HEAD
(defvar hmouse-edge-sensitivity (if (featurep 'xemacs) 3 10)
  "*Number of characters from window edges within which a click is considered at an edge.")

(defvar hmouse-side-sensitivity (if (featurep 'xemacs) 1 5)
=======
(defvar hmouse-edge-sensitivity 10
  "*Number of characters from window edges within which a click is considered at an edge.")

(defvar hmouse-side-sensitivity 5
>>>>>>> 131295ec
  "*Characters in either direction from window side within which a click is considered on the side.")

(defvar hmouse-x-drag-sensitivity 5
  "*Number of characters mouse must move horizontally between depress/release to register a horizontal drag.")

(defvar hmouse-y-drag-sensitivity 3
  "*Number of lines mouse must move vertically between depress/release to register a vertical drag.")

(defvar hmouse-x-diagonal-sensitivity 4
  "*Number of characters mouse must move horizontally between depress/release to register a diagonal drag.")
(defvar hmouse-y-diagonal-sensitivity 3
  "*Number of lines mouse must move vertically between depress/release to register a diagonal drag.")

;; Ensure any helm item at Action Mouse Key depress point is selected
;; before a drag that ends in another window.
(add-hook 'action-key-depress-hook
	  (lambda () (if (eq major-mode 'helm-major-mode)
			 ;; Select any line with an action.
			 (smart-helm-line-has-action))))

;;;
;;; Add window handling to hmouse-alist dispatch table.

(defvar hmouse-alist)
(defun hmouse-alist-add-window-handlers ()
  (unless (assoc #'(hmouse-inactive-minibuffer-p) hmouse-alist)
    (setq hmouse-alist
	  (append
	   '(
	     ;; If click in the minibuffer when it is not active (blank),
	     ;; display the Hyperbole minibuffer menu or popup the jump menu.
	     ((hmouse-inactive-minibuffer-p) .
	      ((funcall action-key-minibuffer-function) . 
	       (funcall assist-key-minibuffer-function)))
	     ((hmouse-drag-thing) .
	      ((hmouse-yank-region) . (hmouse-kill-and-yank-region)))
	     ((hmouse-drag-window-side) .
	      ((hmouse-resize-window-side) . (hmouse-resize-window-side)))
	     ;;
	     ;; Although Hyperbole can distinguish whether
	     ;; inter-window drags are between frames or not,
	     ;; having different behavior for those 2 cases could
	     ;; be confusing, so treat all modeline drags between
	     ;; windows the same and comment out this next clause.
	     ;;   Modeline drag between frames
	     ;;   ((and (hmouse-modeline-depress) (hmouse-drag-between-frames)) .
	     ;;    ((hmouse-clone-window-to-frame) . (hmouse-move-window-to-frame)))
	     ;;
	     ;; Drag with release on a Modeline
	     ((and (hmouse-modeline-release) (not (hmouse-modeline-click))) .
	      ((or (hmouse-drag-item-to-display t) (hmouse-buffer-to-window t)) .
	       (hmouse-swap-buffers)))
	     ;; Non-vertical Modeline drag between windows
	     ((and (hmouse-modeline-depress) (hmouse-drag-between-windows)
		   (not (hmouse-drag-vertically-within-emacs))) .
		   ((hmouse-buffer-to-window) . (hmouse-swap-buffers)))
	     ;; Modeline drag that ends outside of Emacs
	     ((and (hmouse-modeline-depress) (hmouse-drag-outside-all-windows)) .
	      ((hycontrol-clone-window-to-new-frame) . (hycontrol-window-to-new-frame)))
	     ;; Other Modeline click or drag
	     ((hmouse-modeline-depress) .
	      ((action-key-modeline) . (assist-key-modeline)))
	     ((hmouse-drag-between-windows) .
	      ;; Note that `hui:link-directly' uses any active
	      ;; region as the label of the button to create.
	      ((or (hmouse-drag-item-to-display) (hui:link-directly)) . (hmouse-swap-buffers)))
	     ((hmouse-drag-region-active) .
	      ((hmouse-drag-not-allowed) . (hmouse-drag-not-allowed)))
	     ((setq hkey-value (hmouse-drag-horizontally)) .
	      ((hmouse-horizontal-action-drag) . (hmouse-horizontal-assist-drag)))
	     ((hmouse-drag-vertically) .
	      ((hmouse-vertical-action-drag) . (hmouse-vertical-assist-drag)))
	     ((setq hkey-value (hmouse-drag-diagonally)) .
	      ((call-interactively #'hywconfig-ring-save) .
	       (call-interactively #'hywconfig-yank-pop)))
	     ;; Window drag that ends outside of Emacs
	     ((hmouse-drag-outside-all-windows) .
	      ((or (hmouse-drag-item-to-display)
		   (hycontrol-clone-window-to-new-frame)) .
		   (hycontrol-window-to-new-frame)))
	     ;;
	     ;; Now since this is not a drag and if there was an active
	     ;; region prior to when the Action or Assist Key was
	     ;; pressed, then store point at one end of the region into
	     ;; `hkey-value' and the string value of the region
	     ;; into `hkey-region' which is either yanked, or
	     ;; killed and yanked at the current point.
	     ((hmouse-prior-active-region) .
	      ((hmouse-yank-region) . (hmouse-kill-and-yank-region)))
	     ;;
	     )
	   hmouse-alist))))
(with-eval-after-load 'hui-mouse (hmouse-alist-add-window-handlers))

;;; ************************************************************************
;;; Public functions
;;; ************************************************************************

(defun hmouse-at-item-p ()
  "Return t if point is on an item draggable by Hyperbole, otherwise nil."
  (let* ((buf (and (window-live-p action-key-depress-window) (window-buffer action-key-depress-window)))
	 (mode (and buf (buffer-local-value 'major-mode buf))))
    (and buf (with-current-buffer buf
	       ;; Point must be on an item, not after one
	       (not (looking-at "\\s-*$")))
	 (memq mode (mapcar #'car hmouse-drag-item-mode-forms))
	 t)))

(defun hmouse-context-menu ()
  "If running under a window system, display or hide the buffer menu.
If not running under a window system and Smart Menus are loaded, display the
appropriate Smart Menu for the context at point.  (Smart Menus are a
part of InfoDock and not a part of Hyperbole)."
  (interactive)
  (if (and (fboundp 'smart-menu)
	   (null window-system))
      (smart-menu)
    (let ((wind (get-buffer-window "*Buffer List*"))
	  owind)
      (if wind
	  (unwind-protect
	      (progn (setq owind (selected-window))
		     (select-window wind)
		     (bury-buffer nil))
	    (select-window owind))
	(buffer-menu)))))

(defun hmouse-context-ibuffer-menu ()
  "If running under a window system, display or hide the IBuffer menu.
If not running under a window system and Smart Menus are loaded, display the
appropriate Smart Menu for the context at point.  (Smart Menus are a
part of InfoDock and not a part of Hyperbole)."
  (interactive)
  (if (and (fboundp 'smart-menu)
           (null window-system))
      (smart-menu)
    (let ((wind (get-buffer-window "*Ibuffer*"))
	  owind)
      (if wind
	  (unwind-protect
	      (progn (setq owind (selected-window))
		     (select-window wind)
		     (bury-buffer nil))
	    (select-window owind))
	(ibuffer)))))

(defun hmouse-prior-active-region ()
  "Return t iff there is a non-empty active region in buffer of the last Smart Mouse Key release."
  (when (setq hkey-value (if assist-flag assist-key-depress-prev-point action-key-depress-prev-point))
    (save-excursion
      (set-buffer (marker-buffer hkey-value))
      ;; Store and goto any prior value of point from the region
      ;; prior to the Smart Key depress, so we can return to it later.
      (and (goto-char hkey-value)
	   (hmouse-save-region)
	   t))))

(defun hmouse-dired-readin-hook ()
  "Remove local `hpath:display-where' setting whenever re-read a dired directory.
See `hmouse-dired-item-dragged' for use."
  (hmouse-dired-display-here-mode 0))

(define-minor-mode hmouse-dired-display-here-mode
  "Once a dired buffer item has been dragged, make next Action Key press on an item display it in the same dired window.

By default an Action Key press on a dired item displays it in another
window.   But once a Dired item is dragged to another window, the next
Action Key press should display it in the dired window so that the
behavior matches that of Buffer Menu and allows for setting what is
displayed in all windows on screen, including the dired window.

If the directory is re-read into the dired buffer with {g}, then Action
Key behavior reverts to as though no items have been dragged."
  nil
  " DisplayHere"
  nil
  (if hmouse-dired-display-here-mode
      (progn (set (make-local-variable 'hpath:display-where) 'this-window)
	     (add-hook 'dired-after-readin-hook 'hmouse-dired-readin-hook nil t))
    (kill-local-variable 'hpath:display-where)
    (remove-hook 'dired-after-readin-hook 'hmouse-dired-readin-hook t)))

(defun hmouse-drag-region-active ()
  "Return non-nil if an active region existed in the depress buffer prior to the depress and a drag motion has occurred."
  (save-excursion
    (and (hmouse-goto-region-prev-point)
	 (hmouse-use-region-p)
	 (or (hmouse-drag-vertically) (hmouse-drag-horizontally) (hmouse-drag-diagonally))
	 (setq hkey-value (point)))))

(defun hmouse-drag-thing ()
  "Return t if no region is active and a Smart Key drag began at the start/end of a delimited construct and ended at some other point in the same buffer, else nil.
Delimited constructs include lists, comments, strings,
 arrays/vectors, sets, and markup pair tags, such as <div>
 </div>.  Point must be on the start or end delimiter or in the
 case of markup pair tags, on the first character of either tag.
 For strings and comments, point must be on the first line."
  ;; Move point back to Smart Key depress location for testing whether at a thing.
  (let ((depress-args (if assist-flag assist-key-depress-args action-key-depress-args))
	(release-args (if assist-flag assist-key-release-args action-key-release-args))
	(marked-thing)
	(ignore-drag))
    (save-excursion
      (hmouse-goto-depress-point)
      (if (and (not (hmouse-use-region-p)) (hui-select-at-delimited-thing-p)
	       (or (markerp depress-args) (markerp release-args)
		   (and (not (or (hmouse-drag-window-side) (hmouse-modeline-depress)))
			(or (hmouse-drag-between-windows) (hmouse-drag-vertically) 
			    (hmouse-drag-horizontally) (hmouse-drag-diagonally))))
	       (let ((start-buf (window-buffer (smart-window-of-coords depress-args)))
		     (end-buf (window-buffer (smart-window-of-coords release-args)))
		     (start-point (smart-point-of-coords depress-args))
		     (end-point (smart-point-of-coords release-args)))
		 ;; If it is a click, return nil; if drag end point
		 ;; is within the thing to operate upon, don't set a
		 ;; region, so no operation will be performed but
		 ;; return t (ignore drag).
		 (not (and (eq start-buf end-buf)
 			   start-point
			   end-point
			   (/= start-point end-point)
			   (setq marked-thing (hui-select-delimited-thing))
			   (setq ignore-drag (and (> end-point (min (point) (mark)))
						  (< end-point (max (point) (mark)))))))))
	  (progn (when (not (hmouse-use-region-p)) (hui-select-delimited-thing))
		 ;; Erase any saved location of a region prior to Smart Key depress since now we have a
		 ;; new region location.  This prevents hmouse-kill-and-yank-region from jumping to the
		 ;; old location.
		 (if assist-flag
		     (setq assist-key-depress-prev-point nil)
		   (setq action-key-depress-prev-point nil))
		 ;; Store any new value of point as a result of marking the region, so we can return to it
		 ;; later.
		 (setq hkey-value (point))
		 (hmouse-save-region)
		 t)
	(if marked-thing (deactivate-mark))
	(when ignore-drag (error "(Hyperbole): Smart Key drag of a delimited thing must end outside of the thing"))
	nil))))

(defun hmouse-kill-region ()
  "Kill the marked region near where the Smart Key was depressed.
Signals an error if the depress buffer is read-only."
  ;; Region may be in another buffer, so move there if so.
  (hmouse-goto-region-prev-point)
  (if buffer-read-only
      ;; In this case, we want an error that will terminate execution so that
      ;; hkey-region is not reset to nil.  This allows the user to fix the
      ;; problem and then to try killing again.
      (error "(hmouse-kill-region): Use {%s} to enable killing from this buffer."
	     (hmouse-read-only-toggle-key))
    (kill-region (or hkey-value (point)) (mark))))

(defun hmouse-kill-and-yank-region ()
  "Kill the marked region near where the Smart Key was depressed and yank it at the point of release.
Signals an error if either depress or release buffer is read-only."
  (when hkey-region
    ;; Move point back to Smart Key depress buffer.
    (hmouse-goto-depress-point)
    (if buffer-read-only
	;; In this case, we want an error that will terminate execution so that
	;; hkey-region is not reset to nil.  This allows the user to fix the
	;; problem and then to try killing again.
	(error "(hmouse-kill-and-yank-region): Use {%s} to enable killing from this buffer."
	       (hmouse-read-only-toggle-key))
      ;; Depress and release may be in the same buffer, in which case, 
      ;; save the release point that may change as a result of
      ;; the kill; also, before the kill, restore the point to where it
      ;; was when the region was set.
      (hmouse-goto-release-point)
      (let ((release-point (point-marker))
	    (release-window (if assist-flag assist-key-release-window action-key-release-window)))
	(if buffer-read-only
	    ;; In this case, we want an error that will terminate execution so that
	    ;; hkey-region is not reset to nil.  This allows the user to fix the
	    ;; problem and then to try yanking again.
	    (error "(hmouse-kill-and-yank-region): Use {%s} to enable yanking into this buffer."
		   (hmouse-read-only-toggle-key))
	  ;; Region may be in another buffer, so move there if so.
	  (hmouse-goto-region-prev-point)
	  ;; Now kill and yank the region into the Smart Key release buffer.
	  (kill-region (or hkey-value (point)) (mark))
	  ;; Permanently return to release point
	  (select-frame-set-input-focus (window-frame release-window))
	  (select-window release-window)
	  (goto-char release-point)
	  ;; Protect from indentation errors
	  (condition-case ()
	      (hmouse-insert-region)
	    (error nil)))))))

(defun hmouse-yank-region ()
  "Yank the region of text saved in `hkey-region' into the current buffer.
Signals an error if the buffer is read-only."
  ;; If a region was just selected for yanking, deactivate it as we
  ;; have already copied the region into `hkey-region'.
  (when hkey-region
    (hmouse-goto-region-prev-point)
    (if (region-active-p) (deactivate-mark))
    (hmouse-goto-release-point)
    (if buffer-read-only
	;; In this case, we want an error that will terminate execution so that
	;; hkey-region is not reset to nil.  This allows the user to fix the
	;; problem and then to try yanking again.
	(error "(hmouse-yank-region): Use {%s} to enable yanking into this buffer."
	       (hmouse-read-only-toggle-key))
      ;; Permanently return to release point
      (let ((release-window (if assist-flag assist-key-release-window action-key-release-window)))
	(select-frame-set-input-focus (window-frame release-window))
	(select-window release-window))
      ;; Protect from indentation errors
      (condition-case ()
	  (hmouse-insert-region)
	(error nil)))))

(defun hmouse-drag-between-frames ()
  "Returns non-nil if last Action Key depress and release were in different frames.
If free variable `assist-flag' is non-nil, uses Assist Key."
  (if assist-flag
      (and (window-live-p assist-key-depress-window)
	   (window-live-p assist-key-release-window)
	   (not (eq (window-frame assist-key-depress-window)
		    (window-frame assist-key-release-window))))
    (and (window-live-p action-key-depress-window)
	 (window-live-p action-key-release-window)
	 (not (eq (window-frame action-key-depress-window)
		  (window-frame action-key-release-window))))))

(defun hmouse-drag-between-windows ()
  "Returns non-nil if last Action Key depress and release were in different windows.
If free variable `assist-flag' is non-nil, uses Assist Key."
  (if assist-flag
      (and (window-live-p assist-key-depress-window)
	   (window-live-p assist-key-release-window)
	   (not (eq assist-key-depress-window
		    assist-key-release-window)))
    (and (window-live-p action-key-depress-window)
	 (window-live-p action-key-release-window)
	 (not (eq action-key-depress-window action-key-release-window)))))

(defun hmouse-drag-same-window ()
  "Returns non-nil if last Action Key depress and release were in the same window.
If free variable `assist-flag' is non-nil, uses Assist Key."
  (if assist-flag
      (and (window-live-p assist-key-depress-window)
	   (window-live-p assist-key-release-window)
	   (eq assist-key-depress-window assist-key-release-window))
    (and (window-live-p action-key-depress-window)
	 (window-live-p action-key-release-window)
	 (eq action-key-depress-window action-key-release-window))))

(defun hmouse-drag-outside-all-windows ()
  "Returns non-nil if last Action Key release was outside of an Emacs window.
If free variable `assist-flag' is non-nil, uses Assist Key."
  (if assist-flag
      (and (window-live-p assist-key-depress-window) (not assist-key-release-window))
    (and (window-live-p action-key-depress-window) (not action-key-release-window))))

(defun hmouse-drag-item-to-display (&optional new-window)
  "Depress on a buffer name in Buffer-menu/ibuffer mode or on a file/directory in dired mode and release where the item is to be displayed.

If depress is on an item and release is outside of Emacs, the
item is displayed in a new frame with a single window.  If the
release is inside Emacs and the optional NEW-WINDOW is non-nil,
the release window is sensibly split before the buffer is
displayed.  Otherwise, the buffer is simply displayed in the
release window.

Return t unless source buffer is not one of these modes or point is
not on an item, then nil.

See `hmouse-drag-item-mode-forms' for how to allow for draggable
items in other modes."
  (when (hmouse-at-item-p)
    (hmouse-item-to-window new-window)
    t))

(defun hmouse-drag-diagonally ()
  "Returns non-nil iff last Action Key use was a diagonal drag within a single window.
If free variable `assist-flag' is non-nil, uses Assist Key.
Value returned is nil if not a diagonal drag, or one of the following symbols
depending on the direction of the drag: southeast, southwest, northwest, northeast."
  (when (hmouse-drag-same-window)
    (let ((last-depress-x) (last-release-x)
	  (last-depress-y) (last-release-y))
      (if assist-flag
	  (setq last-depress-x (hmouse-x-coord assist-key-depress-args)
		last-release-x (hmouse-x-coord assist-key-release-args)
		last-depress-y (hmouse-y-coord assist-key-depress-args)
		last-release-y (hmouse-y-coord assist-key-release-args))
	(setq last-depress-x (hmouse-x-coord action-key-depress-args)
	      last-release-x (hmouse-x-coord action-key-release-args)
	      last-depress-y (hmouse-y-coord action-key-depress-args)
	      last-release-y (hmouse-y-coord action-key-release-args)))
      (and last-depress-x last-release-x last-depress-y last-release-y
	   (>= (- (max last-depress-x last-release-x)
		  (min last-depress-x last-release-x))
	       hmouse-x-diagonal-sensitivity)
	   (>= (- (max last-depress-y last-release-y)
		  (min last-depress-y last-release-y))
	       hmouse-y-diagonal-sensitivity)
	   (cond
	    ((< last-depress-x last-release-x)
	     (if (< last-depress-y last-release-y)
		 'southeast 'northeast))
	    (t (if (< last-depress-y last-release-y)
		   'southwest 'northwest)))))))

(defun hmouse-drag-horizontally ()
  "Returns non-nil iff last Action Key use was a horizontal drag within a single window.
If free variable `assist-flag' is non-nil, uses Assist Key.
Value returned is nil if not a horizontal drag, 'left if drag moved left or
'right otherwise."
  (when (hmouse-drag-same-window)
    (let ((last-depress-x) (last-release-x)
	  (last-depress-y) (last-release-y))
      (if assist-flag
	  (setq last-depress-x (hmouse-x-coord assist-key-depress-args)
		last-release-x (hmouse-x-coord assist-key-release-args)
		last-depress-y (hmouse-y-coord assist-key-depress-args)
		last-release-y (hmouse-y-coord assist-key-release-args))
	(setq last-depress-x (hmouse-x-coord action-key-depress-args)
	      last-release-x (hmouse-x-coord action-key-release-args)
	      last-depress-y (hmouse-y-coord action-key-depress-args)
	      last-release-y (hmouse-y-coord action-key-release-args)))
      (and last-depress-x last-release-x last-depress-y last-release-y
	   (>= (- (max last-depress-x last-release-x)
		  (min last-depress-x last-release-x))
	       hmouse-x-drag-sensitivity)
	   ;; Don't want to register vertical drags here, so ensure any
	   ;; vertical movement was less than the vertical drag sensitivity.
	   (< (- (max last-depress-y last-release-y)
		 (min last-depress-y last-release-y))
	      hmouse-y-drag-sensitivity)
	   (if (< last-depress-x last-release-x) 'right 'left)))))

(defun hmouse-drag-vertically-within-emacs ()
  "Returns non-nil iff last Action Key use was a vertical drag that started and ended within the same Emacs frame.
If free variable `assist-flag' is non-nil, uses Assist Key.
Value returned is nil if not a vertical line drag, 'up if drag moved up or
'down otherwise."
  (unless (or (hmouse-drag-between-frames) (hmouse-drag-outside-all-windows))
    (let ((last-depress-x) (last-release-x)
	  (last-depress-y) (last-release-y))
      (if assist-flag
	  (setq last-depress-x (hmouse-x-coord assist-key-depress-args)
		last-release-x (hmouse-x-coord assist-key-release-args)
		last-depress-y (hmouse-y-coord assist-key-depress-args)
		last-release-y (hmouse-y-coord assist-key-release-args))
	(setq last-depress-x (hmouse-x-coord action-key-depress-args)
	      last-release-x (hmouse-x-coord action-key-release-args)
	      last-depress-y (hmouse-y-coord action-key-depress-args)
	      last-release-y (hmouse-y-coord action-key-release-args)))
      (and last-depress-x last-release-x last-depress-y last-release-y
	   (>= (- (max last-depress-y last-release-y)
		  (min last-depress-y last-release-y))
	       hmouse-y-drag-sensitivity)
	   ;; Don't want to register horizontal drags here, so ensure any
	   ;; horizontal movement was less than or equal to the horizontal drag
	   ;; sensitivity.
	   (<= (- (max last-depress-x last-release-x)
		  (min last-depress-x last-release-x))
	       hmouse-x-drag-sensitivity)
	   (if (< last-depress-y last-release-y) 'down 'up)))))

(defun hmouse-drag-vertically ()
  "Returns non-nil iff last Action Key use was a vertical drag within a single window.
If free variable `assist-flag' is non-nil, uses Assist Key.
Value returned is nil if not a vertical line drag, 'up if drag moved up or
'down otherwise."
  (when (hmouse-drag-same-window)
    (hmouse-drag-vertically-within-emacs)))

(defun hmouse-drag-window-side ()
  "Returns non-nil if Action Key was dragged from a window side divider and released in the same window.
If free variable `assist-flag' is non-nil, uses Assist Key."
  (cond ((hyperb:window-system)
	 (let* ((depress-args (if assist-flag assist-key-depress-args
				action-key-depress-args))
		(release-args (if assist-flag assist-key-release-args
				action-key-release-args))
		(wd (smart-window-of-coords depress-args))
		(wr (smart-window-of-coords release-args))
		(right-side-ln (and (window-live-p wd) (1- (nth 2 (window-edges wd)))))
		(last-press-x   (and (window-live-p wd) depress-args (hmouse-x-coord depress-args)))
		(last-release-x (and (window-live-p wr) release-args (hmouse-x-coord release-args))))
	   (and last-press-x last-release-x right-side-ln
		(/= last-press-x last-release-x)
		(not (<= (abs (- right-side-ln (frame-width))) 5))
		(<= (abs (- last-press-x right-side-ln))
		    hmouse-side-sensitivity))))))

(defun hmouse-read-only-toggle-key ()
  "Return the first key binding that toggles read-only mode, or nil if none."
  (key-description (or (where-is-internal #'read-only-mode nil t)
		       (where-is-internal #'vc-toggle-read-only nil t)
		       (where-is-internal #'toggle-read-only nil t))))

(defun hmouse-vertical-action-drag ()
  "Handles an Action Key vertical drag within a window: adds a window to the right of this one.
Beeps and prints message if the window cannot be split further."
  (interactive)
  (condition-case ()
      (split-window-horizontally nil)
    (error (beep)
	   (message "(hmouse-vertical-action-drag): Can't split the window further."))))

(defun hmouse-vertical-assist-drag ()
  "Handles an Assist Key vertical drag within a window: deletes the current window.
Beeps and prints message if the window cannot be split further."
  (condition-case ()
      (delete-window)
    (error (beep)
	   (message "(hmouse-vertical-assist-drag): A single window cannot be deleted."))))

(defun hmouse-horizontal-action-drag ()
  "Handles an Action Key horizontal drag within a window: adds a window below this one.
Beeps and prints message if the window cannot be split further."
  (interactive)
  (condition-case ()
      (if (fboundp 'split-window-quietly)
	  (split-window-quietly nil)
	(split-window-vertically nil))
    (error (beep)
	   (message "(hmouse-horizontal-action-drag): Can't split the window further."))))

(defun hmouse-horizontal-assist-drag ()
  "Handles an Assist Key horizontal drag within a window: deletes the current window.
Beeps and prints message if the window cannot be split further."
  (condition-case ()
      (delete-window)
    (error (beep)
	   (message "(hmouse-horizontal-assist-drag): A single window cannot be deleted."))))

(defun smart-coords-in-window-p (coords window)
  "Tests if COORDS are in WINDOW.  Returns WINDOW if they are, nil otherwise."
  (cond ((null coords) nil)
<<<<<<< HEAD
	((and (not (featurep 'xemacs)) (eventp coords))
=======
	((eventp coords)
>>>>>>> 131295ec
	 (let ((w-or-f (posn-window (event-start coords))))
	   (if (framep w-or-f) (setq w-or-f (frame-selected-window w-or-f)))
	   (eq w-or-f window)))
	((fboundp 'window-edges)
	 (let* ((edges (window-edges window))
		  (w-xmin (nth 0 edges))
		  (w-ymin (nth 1 edges))
		  (w-xmax (nth 2 edges))
		  (w-ymax (nth 3 edges))
		  (x  (hmouse-x-coord coords))
		  (y  (hmouse-y-coord coords)))
	     (and (<= w-xmin x) (<= x w-xmax)
		  (<= w-ymin y) (<= y w-ymax)
		  window)))))

(defun smart-point-of-coords (coords)
  "Returns point within window in which COORDS fall or nil if none.
Ignores minibuffer window."
  (cond ((markerp coords)
	 (marker-position coords))
<<<<<<< HEAD
	((and (not (featurep 'xemacs)) (eventp coords))
	 (posn-point (event-start coords)))
	((and (featurep 'xemacs) (eventp coords))
	 (event-point coords))))
=======
	((eventp coords)
	 (posn-point (event-start coords)))))
>>>>>>> 131295ec

(defun smart-window-of-coords (coords)
  "Returns window in which COORDS fall or nil if none.
Ignores minibuffer window."
  (cond ((null coords) nil)
        ((markerp coords)
	 (get-buffer-window (marker-buffer coords)))
<<<<<<< HEAD
	((and (not (featurep 'xemacs)) (eventp coords))
	 (let ((w-or-f (posn-window (event-start coords))))
	   (if (framep w-or-f) (setq w-or-f (frame-selected-window w-or-f)))
	   w-or-f))
	((if (featurep 'xemacs)
	     (if (eventp coords)
		 (event-window coords)
	       (car coords))))
=======
	((eventp coords)
	 (let ((w-or-f (posn-window (event-start coords))))
	   (if (framep w-or-f) (setq w-or-f (frame-selected-window w-or-f)))
	   w-or-f))
>>>>>>> 131295ec
	(t (let ((window-list (hypb:window-list 'no-minibuf))
		 (window)
		 (w))
	     (while (and (not window) window-list)
	       (setq w (car window-list)
		     window-list (cdr window-list)
		     window (smart-coords-in-window-p coords w)))
	     window))))

;;; ************************************************************************
;;; Private functions
;;; ************************************************************************

(defun hmouse-split-window ()
  "Split selected window parallel to its shortest dimension."
  (if (>= (window-width) (window-height))
      ;; side-by-side windows
      (split-window-horizontally)
    ;; windows atop the other
    (split-window-vertically)))

(defun hmouse-buffer-to-window (&optional new-window)
  "Invoked via drag, replace the buffer in the Action Key release window with the buffer from the Action Key depress window.
With optional boolean NEW-WINDOW non-nil, sensibly split the release window before replacing the buffer."
  (when new-window
    (with-selected-window action-key-release-window
      (hmouse-split-window)))
  (set-window-buffer action-key-release-window (window-buffer action-key-depress-window)))

(defun hmouse-drag-not-allowed ()
  "Display an error when a region is active and in-window drags are not allowed."
  ;; Return point to where it was prior to depress so the region does not permanently change.
  (goto-char hkey-value)
  (error "(hmouse-drag-region-active): Region is active; use a Smart Key press/click within a window, not a drag."))

(defun hmouse-set-buffer-and-point (buffer point)
  (when buffer
    (set-buffer buffer)
    (when point (goto-char point))))

(defun hmouse-goto-region-prev-point ()
  "Temporarily set point to where it was prior to the last Smart Key depress and return t, else nil if no such point is saved."
  (let* ((prev-point (if assist-flag assist-key-depress-prev-point action-key-depress-prev-point))
	 (buf (and prev-point (marker-buffer prev-point)))
	 (loc (and prev-point (marker-position prev-point))))
    (when (and buf loc)
      (hmouse-set-buffer-and-point buf loc)
      t)))

(defun hmouse-goto-depress-point ()
  "Temporarily set point to where the last Smart Key was depressed."
  (let ((buf (window-buffer (if assist-flag assist-key-depress-window action-key-depress-window)))
	(loc (smart-point-of-coords (if assist-flag assist-key-depress-args action-key-depress-args))))
    (hmouse-set-buffer-and-point buf loc)))

(defun hmouse-goto-release-point ()
  "Temporarily set point to where the last Smart Key was released."
  (let ((buf (window-buffer (if assist-flag assist-key-release-window action-key-release-window)))
	(loc (smart-point-of-coords (if assist-flag assist-key-release-args action-key-release-args))))
    (hmouse-set-buffer-and-point buf loc)))

(defun hmouse-inactive-minibuffer-p ()
  "Return t if the last command event was a mouse press or release within an inactive minibuffer, else nil."
  (let ((window (posn-window (event-start last-command-event))))
    (if (framep window) (setq window (frame-selected-window window)))
    (and (window-minibuffer-p window)
	 (not (minibuffer-window-active-p window)))))

(defun hmouse-insert-region ()
  "Save a mark, then insert at point the text from `hkey-region' and indent it."
  (indent-for-tab-command)
  (push-mark nil t)
  (if (eobp) (insert "\n"))
  (insert hkey-region)
  (indent-region (point) (mark))
  (message "") ;; Clear any indenting message.
  ;; From par-align.el library; need to think about all the
  ;; possibilities before enabling filling of this region.
  ;; (if (fboundp 'fill-region-and-align) (fill-region-and-align (mark) (point)))
  )

(defun hmouse-pulse-buffer ()
  (when (and hmouse-pulse-flag (featurep 'pulse) (pulse-available-p))
    (recenter)
    (pulse-momentary-highlight-region (window-start) (window-end) 'next-error)))

(defun hmouse-pulse-line ()
  (when (and hmouse-pulse-flag (featurep 'pulse) (pulse-available-p))
    (recenter)
    (pulse-momentary-highlight-one-line (point) 'next-error)))

(defun hmouse-item-to-window (&optional new-window)
  "Display buffer or file menu item of Action Key depress at the location of Action Key release.

Release location may be an Emacs window or outside of Emacs, in
which case a new frame with a single window is created to display
the item.  If the release is inside Emacs and the optional
NEW-WINDOW is non-nil, the release window is sensibly split
before the buffer is displayed.  Otherwise, the buffer is simply
displayed in the release window.

If depress is on the top fixed header line or to the right of any
item, this moves the menu buffer itself to the release location."
  (let* ((w1 action-key-depress-window)
	 ;; Release may be outside of an Emacs window in which case,
	 ;; create a new frame and window.
	 (w2 (or action-key-release-window (frame-selected-window (hycontrol-make-frame))))
	 (buf-name)
	 (w1-ref)
	 (pos))
    (when (and (window-live-p w1) (window-live-p w2))
      (unwind-protect
	  (progn (select-window w1)
		 (if (eq (posn-area (event-start action-key-depress-args)) 'header-line)
		     ;; Drag from fixed header-line means move this menu buffer
		     ;; to release window.
		     (progn (setq w1-ref (current-buffer))
			    (hmouse-pulse-buffer)
			    (sit-for 0.05)
			    (bury-buffer))
		   ;; Otherwise, move the current menu item to the release window.
		   (setq w1-ref (eval (cadr (assq major-mode hmouse-drag-item-mode-forms))))
		   (when w1-ref (hmouse-pulse-line) (sit-for 0.05))))
	(hypb:select-window-frame w2)
	(when (and new-window action-key-release-window)
	  (hmouse-split-window))))
    (unwind-protect
	(progn
	  (when (and w1-ref (not (stringp w1-ref)) (sequencep w1-ref))
	    ;; w1-ref is a list or vector of `buffer' and `position' elements.
	    (setq pos (seq-elt w1-ref 1)
		  w1-ref (seq-elt w1-ref 0)))
	  (cond ((not w1-ref)
		 (if (not (window-live-p w1))
		     (error "(hmouse-item-to-window): Action Mouse Key item drag must start in a live window")
		   (error "(hmouse-item-to-window): No item to display at start of Action Mouse Key drag")))
		((buffer-live-p w1-ref)
		 (set-window-buffer w2 w1-ref)
		 (set-buffer w1-ref))
		((and (stringp w1-ref) (file-readable-p w1-ref))
		 (set-window-buffer w2 (set-buffer (find-file-noselect w1-ref))))
		(t (error "(hmouse-item-to-window): Cannot find or read `%s'" w1-ref)))
	  (if pos
	      (progn (goto-char pos)
		     (hmouse-pulse-line))
	    (hmouse-pulse-buffer)))
      ;; If helm is active, end in the minibuffer window.
      (if (smart-helm-alive-p)
	  (smart-helm-to-minibuffer)))))

(defun action-key-modeline ()
  "Handles Action Key depresses on a window mode line.
If the Action Key is:
 (1) clicked on the first blank character of a window's modeline,
     the window's buffer is buried (placed at bottom of buffer list);
 (2) clicked on right edge of a window's modeline,
     the Info buffer is displayed, or if already displayed and the
     modeline clicked belongs to a window displaying Info, the Info
     buffer is hidden;
 (3) clicked on the buffer id of a window's modeline, dired is run
     on the current directory, replacing the window's buffer;
     successive clicks walk up the directory tree
 (4) clicked anywhere in the middle of a window's modeline,
     the function given by `action-key-modeline-function' is called;
 (5) dragged vertically from modeline to within a window,
     the modeline is moved to point of key release, thereby resizing
     its window and potentially its vertical neighbors."
  (let ((w (smart-window-of-coords action-key-depress-args)))
    (if w (select-window w))
    (cond ((hmouse-modeline-click)
	   (cond ((hmouse-emacs-at-modeline-buffer-id-p)
		  (funcall action-key-modeline-buffer-id-function))
		 ((hmouse-release-left-edge) (bury-buffer))
		 ((hmouse-release-right-edge)
		  (if (eq major-mode 'Info-mode)
		      (Info-exit)
		    (info)))
		 (t (funcall action-key-modeline-function))))
	  (t (hmouse-modeline-resize-window)))))

(defun assist-key-modeline ()
  "Handles Assist Key depresses on a window mode line.
If the Assist Key is:
 (1) clicked on the first blank character of a window's modeline,
     bottom buffer in buffer list is unburied and placed in window;
 (2) clicked on right edge of a window's modeline,
     the summary of Smart Key behavior is displayed, or if already
     displayed and the modeline clicked belongs to a window displaying
     the summary, the summary buffer is hidden;
 (3) clicked on the buffer id of a window's modeline,
     the next buffer in sequence is displayed in the window
 (4) clicked anywhere in the middle of a window's modeline,
     the function given by `assist-key-modeline-function' is called;
 (5) dragged vertically from modeline to within a window,
     the modeline is moved to point of key release, thereby resizing
     its window and potentially its vertical neighbors."
  (let ((buffers)
	(w (smart-window-of-coords assist-key-depress-args)))
    (if w (select-window w))
    (cond ((hmouse-modeline-click)
	   (cond ((hmouse-emacs-at-modeline-buffer-id-p)
		  (next-buffer))
		 ((hmouse-release-left-edge)
		  (if (fboundp 'last)
		      (switch-to-buffer (car (last (buffer-list))))
		    (setq buffers (buffer-list))
		    (switch-to-buffer (nth (1- (length buffers)) buffers))))
		 ((hmouse-release-right-edge)
		  (if (string-match "Hyperbole Smart Keys" (buffer-name))
		      (hkey-help-hide)
		    (hkey-summarize 'current-window)))
		 (t (funcall assist-key-modeline-function))))
	  (t (hmouse-modeline-resize-window)))))

(defun hmouse-modeline-click ()
  "Returns non-nil if last Smart Key depress and release were at a single point (less than drag tolerance apart) in a modeline."
  (and (hmouse-modeline-release) (hmouse-modeline-depress)
       (not (or (hmouse-drag-horizontally) (hmouse-drag-vertically) (hmouse-drag-diagonally)))))

(defun hmouse-emacs-modeline-event-p (event)
  "GNU Emacs: Returns non-nil if EVENT happened on a window mode line."
  (or (and (eventp event) (eq (posn-area (event-start event)) 'mode-line))
      ;; If drag release was to an unselected frame mode-line, on
      ;; click-to-focus systems, the release event will not include
      ;; the mode-line area, so manually compute if that was the location.
      (let* ((w (smart-window-of-coords event))
	     ;; Do all calculations in pixels if possible.
	     (line-height (if w (frame-char-height (window-frame w))))
	     (mode-ln (if w (nth 3 (window-edges w nil t t))))
	     (last-press-y (cdr (posn-x-y (event-start event)))))
	(and (not (eq w (minibuffer-window)))
	     last-press-y mode-ln (< (- mode-ln last-press-y) line-height)))))

(defun hmouse-modeline-event-p (event)
  "Returns non-nil if start of EVENT happened on a window mode line."
    (when (and (hyperb:window-system) event
	       (not (posnp event))
	       (not (markerp event)))
      (cond
       ;; Modern GNU Emacs
       ((fboundp 'posn-area)
	(hmouse-emacs-modeline-event-p event))
       ;; XEmacs
       ((fboundp 'event-over-modeline-p)
	(event-over-modeline-p event))
       ;; Early Emacs
       (t
	(let* ((w (smart-window-of-coords event))
	       (mode-ln (if w (nth 3 (window-edges w))))
	       (last-press-y (hmouse-y-coord event)))
	  ;; Mode-line is always 1 less than the bottom of the window, unless it
	  ;; is a minibuffer window which does not have a modeline.
	  (if (not (eq w (minibuffer-window))) (setq mode-ln (1- mode-ln)))
	  (and last-press-y mode-ln (= last-press-y mode-ln)))))))

(defun hmouse-modeline-depress ()
  "Returns non-nil if Action Key was depressed on a window mode line.
If free variable `assist-flag' is non-nil, uses Assist Key."
  (let ((args (if assist-flag
		  assist-key-depress-args
		action-key-depress-args)))
    (hmouse-modeline-event-p args)))

(defun hmouse-modeline-release ()
  "Returns non-nil if Smart Key was released on a window mode line."
  (let ((args (if assist-flag
		  assist-key-release-args
		action-key-release-args)))
    (hmouse-modeline-event-p args)))

(defun hmouse-emacs-at-modeline-buffer-id-p ()
  "GNU Emacs: Return t if mouse position is within the buffer name field of the current window's mode-line, else nil."
<<<<<<< HEAD
  (unless (featurep 'xemacs)
    (let* ((coords (hmouse-window-coordinates)) ;; in characters
	   (x-coord (caadr coords))
	   (mode-line-string (and (integerp x-coord) (>= x-coord 0) (format-mode-line mode-line-format)))
	   (keymap (and mode-line-string
			(<= x-coord (1- (length mode-line-string)))
			(plist-get (text-properties-at x-coord mode-line-string) 'local-map))))
      (when keymap
	(eq (lookup-key keymap [mode-line mouse-1]) 'mode-line-previous-buffer)))))
=======
  (let* ((coords (hmouse-window-coordinates)) ;; in characters
	 (x-coord (caadr coords))
	 (mode-line-string (and (integerp x-coord) (>= x-coord 0) (format-mode-line mode-line-format)))
	 (keymap (and mode-line-string
		      (<= x-coord (1- (length mode-line-string)))
		      (plist-get (text-properties-at x-coord mode-line-string) 'local-map))))
    (when keymap
      (eq (lookup-key keymap [mode-line mouse-1]) 'mode-line-previous-buffer))))
>>>>>>> 131295ec

(defun hmouse-modeline-resize-window ()
  "Resizes window whose mode line was depressed on by the last Smart Key.
Resize amount depends upon the vertical difference between press and release
of the Smart Key."
  (cond ((not (hyperb:window-system)) nil)
	(t (let* ((owind (selected-window))
		  (window (smart-window-of-coords
			   (if assist-flag assist-key-depress-args
			     action-key-depress-args)))
		  (mode-ln (and window (1- (nth 3 (window-edges window)))))
		  (last-release-y
		   (hmouse-y-coord
		    (if assist-flag assist-key-release-args
		      action-key-release-args)))
		  (shrink-amount (- mode-ln last-release-y)))
	     ;; Restore position of point prior to Action Key release.
	     (if action-key-release-prev-point
		 (let ((obuf (current-buffer)))
		   (unwind-protect
		       (progn
			 (set-buffer
			  (marker-buffer action-key-release-prev-point))
			 (goto-char
			  (marker-position action-key-release-prev-point)))
		     (set-buffer obuf))))
	     (cond
	      ((>= (+ mode-ln 2) (frame-height))
	       (error
		"(hmouse-modeline-resize-window): Can't move bottom window in frame."))
	      ((< (length (hypb:window-list 'no-minibuf)) 2)
	       (error
		"(hmouse-modeline-resize-window): Can't resize sole window in frame."))
	      (t (unwind-protect
		     (progn
		       (select-window window)
		       (shrink-window shrink-amount)
		       ;; Keep redisplay from scrolling other window.
		       (select-window (next-window nil 'no-mini))
		       (condition-case ()
			   (scroll-down shrink-amount)
			 (error nil)))
		   (select-window owind))))))))

(defun hmouse-clone-window-to-frame (&optional always-delete-flag)
  (let ((hycontrol-keep-window-flag t))
    (hmouse-move-window-to-frame)))

;; Derived from Emacs mouse.el.
(defun hmouse-move-window-to-frame (&optional always-delete-flag)
  "Move the selected window to the right of the window of Action Key release.
If free variable `assist-flag' is non-nil, uses Assist Key release instead.

If optional ALWAYS-DELETE-FLAG is non-nil, delete the source window
after copying it to the other frame; otherwise, if there is only one
window in the source frame or if free variable `hycontrol-keep-window-flag'
is non-nil, leave the original window and just clone it into the new frame."
  (interactive)
  (let ((depress-window (if assist-flag
			    assist-key-depress-window
			  action-key-depress-window))
	(release-window (if assist-flag
			    assist-key-release-window
			  action-key-release-window))
	buf)
    (cond ((or (window-minibuffer-p depress-window)
	       (window-minibuffer-p release-window))
	   (beep)
	   (minibuffer-message "(Hyperbole): Select a non-minibuffer window"))
	  (t
	   ;; Give temporary modes such as isearch a chance to turn off.
	   (run-hooks 'mouse-leave-buffer-hook)
	   (setq buf (window-buffer depress-window))
	   (with-selected-window release-window
	     (split-window-horizontally)
	     (other-window 1)
	     (switch-to-buffer buf nil t))
	   (with-selected-frame (window-frame depress-window)
	     (unless (or hycontrol-keep-window-flag
			 (and (not always-delete-flag) (one-window-p t)))
	       (delete-window depress-window)))))))

(defun hmouse-release-left-edge ()
  "Returns non-nil if last Smart Key release was at left window edge.
`hmouse-edge-sensitivity' value determines how near to actual edge the
release must be.

GNU Emacs mode-line key bindings override the Smart Mouse Key bindings
immediately after the first blank mode-line character position.  Therefore,
mode-line left edge clicks must be on the first blank character of the
mode-line regardless of the setting of `hmouse-edge-sensitivity'."
  (let ((args (if assist-flag assist-key-release-args
		 action-key-release-args))
	window-left last-release-x)
    (if (fboundp 'window-lowest-p) ;; XEmacs >= 19.12 
	(setq last-release-x (and args (eq (event-window args)
					   (selected-window))
				  (hmouse-x-coord args))
	      window-left 0)
      (setq window-left (car (window-edges))
	    last-release-x (and args (hmouse-x-coord args))))
    (and last-release-x (< (- last-release-x window-left)
			   hmouse-edge-sensitivity)
	 (>= (- last-release-x window-left) 0))))

(defun hmouse-release-right-edge ()
  "Returns non-nil if the last Smart Key release was at right window edge.
`hmouse-edge-sensitivity' value determines how near to actual edge the
release must be."
  (let ((args (if assist-flag assist-key-release-args
		 action-key-release-args))
	window-right last-release-x)
    (if (fboundp 'window-lowest-p) ;; XEmacs >= 19.12 
	(setq last-release-x (and args (eq (event-window args)
					   (selected-window))
				  (hmouse-x-coord args))
	      window-right (window-width))
      (setq window-right (nth 2 (window-edges))
	    last-release-x (and args (hmouse-x-coord args))))
    (and last-release-x (>= (+ last-release-x hmouse-edge-sensitivity)
			    window-right)
	 (>= (- window-right last-release-x) 0))))

(defun hmouse-resize-window-side ()
  "Resizes window whose side was depressed on by the last Smart Key.
Resize amount depends upon the horizontal difference between press and release
of the Smart Key."
  (cond ((hyperb:window-system)
	 (let* ((owind (selected-window))
		(window (smart-window-of-coords
			 (if assist-flag assist-key-depress-args
			   action-key-depress-args)))
		(right-side-ln (and window (1- (nth 2 (window-edges window)))))
		(last-release-x
		 (hmouse-x-coord
		  (if assist-flag assist-key-release-args
		    action-key-release-args)))
		(shrink-amount (- right-side-ln last-release-x))
		)
	   ;; Restore position of point prior to Action Key release.
	   (if action-key-release-prev-point
	       (let ((obuf (current-buffer)))
		 (unwind-protect
		     (progn
		       (set-buffer (marker-buffer action-key-release-prev-point))
		       (goto-char (marker-position action-key-release-prev-point)))
		   (set-buffer obuf))))
	   (cond
	    ((>= (+ right-side-ln 2) (frame-width))
	     (error
	      "(hmouse-resize-window-side): Can't change width of full frame width window."))
	    ((< (length (hypb:window-list 'no-minibuf)) 2)
	     (error
	      "(hmouse-resize-window-side): Can't resize sole window in frame."))
	    (t (unwind-protect
		   (progn
		     (select-window window)
		     (shrink-window-horizontally shrink-amount))
		 (select-window owind))))))))

(defun hmouse-swap-buffers ()
  "Swaps buffers in windows selected with the last Smart Key depress and release."
  (let* ((w1 (if assist-flag assist-key-depress-window
	       action-key-depress-window))
	 (w2 (if assist-flag assist-key-release-window
	       action-key-release-window))
	 (w1-buf (and w1 (window-buffer w1)))
	 (w2-buf (and w2 (window-buffer w2)))
	 )
    (cond ((not (and w1 w2))
	   (error "(hmouse-swap-buffers): Last depress or release was not within a window."))
	  ((eq w1 w2)
	   ;; Do nothing silently.
	   )
	  (t ;; Swap window buffers.
	   (set-window-buffer w1 w2-buf)
	   (set-window-buffer w2 w1-buf)))))

(defun hmouse-swap-windows ()
  "Swaps the sizes of 2 windows selected with the last Smart Key depress and release."
  (let* ((w1 (if assist-flag assist-key-depress-window
	       action-key-depress-window))
	 (w2 (if assist-flag assist-key-release-window
	       action-key-release-window))
	 (w1-width  (and w1 (window-width w1)))
	 (w1-height (and w1 (window-height w1)))
	 (w2-width  (and w2 (window-width w2)))
	 (w2-height (and w2 (window-height w2)))
	 )
    (or (and w1 w2)
	(error "(hmouse-swap-windows): Last depress or release was not within a window."))
    (unwind-protect
	(progn
	  (select-window w1)
	  (if (not (= w1-height (frame-height)))
	      (shrink-window (- w1-height w2-height)))
	  (if (not (= w1-width (frame-width)))
	      (shrink-window-horizontally (- w1-width w2-width)))
	  (select-window w2)
	  (setq w2-width (window-width w2)
		w2-height (window-height w2))
	  (if (not (= w2-height (frame-height)))
	      (shrink-window (- w2-height w1-height)))
	  (if (not (= w2-width (frame-width)))
	      (shrink-window-horizontally (- w2-width w1-width)))
	  )
      (select-window w2)
      )))

(defun hmouse-x-coord (args)
  "Returns x coordinate in characters from window system dependent ARGS or nil."
  (let ((x (if (markerp args)
	       (save-excursion
		 (hypb:goto-marker args)
		 (current-column))
	     (eval (cdr (assoc (hyperb:window-system)
			       '(("emacs" . (progn (if (eventp args) (setq args (event-start args)))
						   (cond
						    ((posnp args)
						     (let ((w-or-f (posn-window args)))
						       (if (framep w-or-f)
							   (setq w-or-f (frame-selected-window w-or-f)))
						       (+ (car (posn-col-row args))
							  (nth 0 (window-edges w-or-f)))))
						    (t (car args)))))
				 ("xemacs" .  (if (eventp args)
						  (event-x args)
						(car args)))
				 ("xterm"  .  (car args))
				 ("next"   .  (nth 1 args))
				 )))))))
    (if (integerp x) x)))

(defun hmouse-y-coord (args)
  "Returns y coordinate in frame lines from window system dependent ARGS or nil."
  (let ((y (eval (cdr (assoc (hyperb:window-system)
			     '(("emacs" . (progn (if (eventp args) (setq args (event-start args)))
						 (cond ((posnp args)
							(let ((w-or-f (posn-window args)))
							  (if (framep w-or-f)
							      (setq w-or-f (frame-selected-window w-or-f)))
							  (+ (cdr (posn-col-row args))
							     (nth 1 (window-edges w-or-f)))))
						       (t (cdr args)))))
			       ("xemacs" .  (if (eventp args)
						(event-y args)
					      (cdr args)))
			       ("xterm"  .  (nth 1 args))
			       ("next"   .  (nth 2 args))
			       ))))))
    (if (integerp y) y)))

;;; ************************************************************************
;;; Private variables
;;; ************************************************************************


(provide 'hui-window)

;;; hui-window.el ends here<|MERGE_RESOLUTION|>--- conflicted
+++ resolved
@@ -145,17 +145,10 @@
   :group 'hyperbole-keys)
 
  ;; Mats Lidell says this should be 10 characters for GNU Emacs.
-<<<<<<< HEAD
-(defvar hmouse-edge-sensitivity (if (featurep 'xemacs) 3 10)
-  "*Number of characters from window edges within which a click is considered at an edge.")
-
-(defvar hmouse-side-sensitivity (if (featurep 'xemacs) 1 5)
-=======
 (defvar hmouse-edge-sensitivity 10
   "*Number of characters from window edges within which a click is considered at an edge.")
 
 (defvar hmouse-side-sensitivity 5
->>>>>>> 131295ec
   "*Characters in either direction from window side within which a click is considered on the side.")
 
 (defvar hmouse-x-drag-sensitivity 5
@@ -693,11 +686,7 @@
 (defun smart-coords-in-window-p (coords window)
   "Tests if COORDS are in WINDOW.  Returns WINDOW if they are, nil otherwise."
   (cond ((null coords) nil)
-<<<<<<< HEAD
-	((and (not (featurep 'xemacs)) (eventp coords))
-=======
 	((eventp coords)
->>>>>>> 131295ec
 	 (let ((w-or-f (posn-window (event-start coords))))
 	   (if (framep w-or-f) (setq w-or-f (frame-selected-window w-or-f)))
 	   (eq w-or-f window)))
@@ -718,15 +707,8 @@
 Ignores minibuffer window."
   (cond ((markerp coords)
 	 (marker-position coords))
-<<<<<<< HEAD
-	((and (not (featurep 'xemacs)) (eventp coords))
-	 (posn-point (event-start coords)))
-	((and (featurep 'xemacs) (eventp coords))
-	 (event-point coords))))
-=======
 	((eventp coords)
 	 (posn-point (event-start coords)))))
->>>>>>> 131295ec
 
 (defun smart-window-of-coords (coords)
   "Returns window in which COORDS fall or nil if none.
@@ -734,21 +716,10 @@
   (cond ((null coords) nil)
         ((markerp coords)
 	 (get-buffer-window (marker-buffer coords)))
-<<<<<<< HEAD
-	((and (not (featurep 'xemacs)) (eventp coords))
-	 (let ((w-or-f (posn-window (event-start coords))))
-	   (if (framep w-or-f) (setq w-or-f (frame-selected-window w-or-f)))
-	   w-or-f))
-	((if (featurep 'xemacs)
-	     (if (eventp coords)
-		 (event-window coords)
-	       (car coords))))
-=======
 	((eventp coords)
 	 (let ((w-or-f (posn-window (event-start coords))))
 	   (if (framep w-or-f) (setq w-or-f (frame-selected-window w-or-f)))
 	   w-or-f))
->>>>>>> 131295ec
 	(t (let ((window-list (hypb:window-list 'no-minibuf))
 		 (window)
 		 (w))
@@ -1021,17 +992,6 @@
 
 (defun hmouse-emacs-at-modeline-buffer-id-p ()
   "GNU Emacs: Return t if mouse position is within the buffer name field of the current window's mode-line, else nil."
-<<<<<<< HEAD
-  (unless (featurep 'xemacs)
-    (let* ((coords (hmouse-window-coordinates)) ;; in characters
-	   (x-coord (caadr coords))
-	   (mode-line-string (and (integerp x-coord) (>= x-coord 0) (format-mode-line mode-line-format)))
-	   (keymap (and mode-line-string
-			(<= x-coord (1- (length mode-line-string)))
-			(plist-get (text-properties-at x-coord mode-line-string) 'local-map))))
-      (when keymap
-	(eq (lookup-key keymap [mode-line mouse-1]) 'mode-line-previous-buffer)))))
-=======
   (let* ((coords (hmouse-window-coordinates)) ;; in characters
 	 (x-coord (caadr coords))
 	 (mode-line-string (and (integerp x-coord) (>= x-coord 0) (format-mode-line mode-line-format)))
@@ -1040,7 +1000,6 @@
 		      (plist-get (text-properties-at x-coord mode-line-string) 'local-map))))
     (when keymap
       (eq (lookup-key keymap [mode-line mouse-1]) 'mode-line-previous-buffer))))
->>>>>>> 131295ec
 
 (defun hmouse-modeline-resize-window ()
   "Resizes window whose mode line was depressed on by the last Smart Key.
