--- conflicted
+++ resolved
@@ -724,27 +724,6 @@
 (defun smart-window-of-coords (coords)
   "Returns window in which COORDS fall or nil if none.
 Ignores minibuffer window."
-<<<<<<< HEAD
-  (when coords
-    (cond ((markerp coords)
-	   (get-buffer-window (marker-buffer coords)))
-	  ((and hyperb:emacs-p (eventp coords))
-	   (let ((w-or-f (posn-window (event-start coords))))
-	     (if (framep w-or-f) (setq w-or-f (frame-selected-window w-or-f)))
-	     w-or-f))
-	  ((if (featurep 'xemacs)
-	       (if (eventp coords)
-		   (event-window coords)
-		 (car coords))))
-	  (t (let ((window-list (hypb:window-list 'no-minibuf))
-		   (window)
-		   (w))
-	       (while (and (not window) window-list)
-		 (setq w (car window-list)
-		       window-list (cdr window-list)
-		       window (smart-coords-in-window-p coords w)))
-	       window)))))
-=======
   (cond ((markerp coords)
 	 (get-buffer-window (marker-buffer coords)))
 	((and (not (featurep 'xemacs)) (eventp coords))
@@ -763,7 +742,6 @@
 		     window-list (cdr window-list)
 		     window (smart-coords-in-window-p coords w)))
 	     window))))
->>>>>>> a6eb9f83
 
 ;;; ************************************************************************
 ;;; Private functions
