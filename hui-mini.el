--- conflicted
+++ resolved
@@ -3,11 +3,7 @@
 ;; Author:       Bob Weiner
 ;;
 ;; Orig-Date:    15-Oct-91 at 20:13:17
-<<<<<<< HEAD
-;; Last-Mod:     18-Sep-23 at 08:03:51 by Bob Weiner
-=======
 ;; Last-Mod:      7-Oct-23 at 00:56:25 by Mats Lidell
->>>>>>> b5d61f64
 ;;
 ;; SPDX-License-Identifier: GPL-3.0-or-later
 ;;
