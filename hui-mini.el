--- conflicted
+++ resolved
@@ -635,11 +635,7 @@
 	  ))
        '(otl
 	 . (("Kotl>")
-<<<<<<< HEAD
-	    ("All"       kotl-mode:show-all "Expand all collapsed cells.") 
-=======
 	    ("All"       kotl-mode:show-all "Expand all collapsed cells.")
->>>>>>> f5f52449
 	    ("Blanks"    kvspec:toggle-blank-lines
 	     "Toggle blank lines between cells on or off.")
 	    ("Create"    kfile:find   "Create or edit an outline file.")
@@ -663,11 +659,7 @@
 				(kotl-mode:show-tree (kcell-view:label)))
 	     "Expand tree rooted at point.")
 	    ("Top"       kotl-mode:top-cells
-<<<<<<< HEAD
-	     "Hide all but top-level cells.") 
-=======
 	     "Hide all but top-level cells.")
->>>>>>> f5f52449
 	    ("Vspec"     kvspec:activate
 	     "Prompt for and activate a view specifiction.")
 	    ))
