;;; hsettings.el --- Hyperbole settings which may require customization
;;
;; Author:       Bob Weiner
;;
;; Orig-Date:    15-Apr-91 at 00:48:49
;;
;; Copyright (C) 1991-2019  Free Software Foundation, Inc.
;; See the "HY-COPY" file for license information.
;;
;; This file is part of GNU Hyperbole.

;;; Commentary:
;;
;;   See the "INSTALL" file for installation instructions and the
;;   "README" file for general information.
;;
;;   Be sure to have users load any personal mail/news personalizations
;;   before they load Hyperbole so that Hyperbole's mail or news
;;   support features work as desired.

;;; Code:
;;; ************************************************************************
;;; Other required Elisp libraries
;;; ************************************************************************

(require 'hversion)

;;; Read the comments and modify as desired.

;;; ************************************************************************
;;; TIMEZONE SETTING
;;; ************************************************************************

;; The following section applies only to MS-DOS and MS-Windows OSs.
;; Users of other OSs may simply ignore this section.

;; Some versions of Microsoft OSs don't automatically set the
;; timezone so that Hyperbole can read it.  Nor do they include a
;; UNIX-style date program.  So follow the commented instructions in
;; the code below here.

;; If Hyperbole loads without error, then your system sets the
;; timezone properly and you need not do anything.  If you receive a
;; timezone error, simply follow the instructions below to set the
;; timezone manually and then reload Hyperbole.
(if (and hyperb:microsoft-os-p
	 (require 'htz)
	 (not (stringp htz:local)))
    (progn
      ;; Comment out the following `error' line...
      (error "(hsettings.el): Configure the TIMEZONE SETTING section in this file.")
      ;; ... and uncomment the following line, substituting an appropriate
      ;;     timezone from the list in the variable, `htz:world-timezones'
      ;;     in the file, "htz.el".
      ;;   (setenv "TZ" "your-3char-timezone")
      ))

;;; ************************************************************************
;;; SMART SETTINGS FOR THE ACTION AND ASSIST KEYS AND SMART MENUS
;;; ************************************************************************

;; The following setting allows direct selection of Helm completion
;; entries with the Smart Mouse Keys.  Otherwise, by default, helm
;; disables all mouse keys while completing.  This setting requires
;; the 'global_mouse' branch of the Helm git development tree because
;; it has many changes for Hyperbole mouse support.  Otherwise, the
;; setting will do nothing.
;; Find it at: "https://github.com/rswgnu/helm/tree/global_mouse".
;;
;; If you change the value of this setting (e.g. simply comment it out),
;;  you must restart Emacs for it to take full effect.  Setting this to
;; 't' or 'nil' will not provide Hyperbole support.
(eval-after-load "helm" '(if (boundp 'helm--disable-mouse-mode)
			     ;; Using Helm version heavily modified for
			     ;; Hyperbole Smart Key use.
			     (setq helm-allow-mouse 'global-mouse-bindings)))

;; The Smart Menu system is an attractive in-buffer menu system that
;; predates Emacs menu systems; it is included in InfoDock.
(defvar hkey-always-display-menu nil
  "*Non-nil means always display the Smart Menu window when the Action or Assist Key is pressed and the Smart Menu system has been loaded.
If a Smart Menu is already displayed, perform another Action or Assist Key
function.")

(defcustom hmouse-middle-flag (and (boundp 'infodock-version) infodock-version t)
  "*Under InfoDock or when t, additionally bind the middle mouse button as an
Action Key."
  :type 'boolean
  :group 'hyperbole-keys)

(defcustom smart-scroll-proportional t
  "*Non-nil means Smart Keys should scroll relative to current line when pressed at the end of a line.
Action Key moves current line to top of window.  Assist Key moves current
line to bottom of window.  Repeated presses then scroll up or down a
windowful.  Nil value instead ignores current line and always scrolls up or
down a windowful."
  :type 'boolean
  :group 'hyperbole-keys)

;;; ************************************************************************
;;; INTERNET SETTINGS
;;; ************************************************************************

;; String to be used in the call: (hpath:rfc rfc-num) to create a remote
;; path to the RFC document for `rfc-num'.  Uncomment and alter this setting
;; if another site is closer for you.
;; (setq hpath:rfc "/anonymous@ftp.ietf.org:rfc/rfc%s.txt")

;; When a user creates an explicit button or edits a Koutline, Hyperbole
;; tries to store her Internet e-mail address from the variable,
;; `user-mail-address'.  This should be set in your personal Emacs
;; initialization file, "~/.emacs" with a line like so:
;;
;;   (setq user-mail-address "your-email@address.com")
;;
;; and Hyperbole should be loaded after this setting is made.

;; Web search setttings for Hyperbole Find/Web menu.
(require 'browse-url)

(defun hyperbole-update-menus ()
  "Rebuild all Hyperbole menus with any updated settings."
  (hyperbole-menubar-menu)
  (hyperbole-minibuffer-menu))

(defcustom hyperbole-default-web-search-term-max-lines 2
  "Provide a default search term using the selected text if the
active region contains less than or equal to this number of
lines"
  :type 'integer
  :group 'hyperbole-commands)

(defun hyperbole-default-web-search-term ()
  "Return a default search term if region is active and not too large."
  (and (region-active-p)
       (<= (count-lines (region-beginning) (region-end)) hyperbole-default-web-search-term-max-lines)
       (buffer-substring-no-properties (region-beginning) (region-end))))

(defun hyperbole-read-web-search-arguments (&optional service-name search-term)
  "Read from the keyboard a list of (web-search-service-string search-term-string) if not given as arguments."
  (let ((completion-ignore-case t))
    (while (or (not (stringp service-name)) (equal service-name ""))
      (setq service-name (completing-read "Search service: " hyperbole-web-search-alist
					  nil t)))
    (while (or (not (stringp search-term)) (equal search-term ""))
      (setq search-term (read-string (format "Search %s for: " service-name)
				     (hyperbole-default-web-search-term))))
    (list service-name search-term)))

(defun hyperbole-web-search (&optional service-name search-term)
  "Search web SERVICE-NAME for SEARCH-TERM.
Both arguments are optional and are prompted for when not given or when null.
Uses `hyperbole-web-search-alist' to match each service to its search url.
Uses `hyperbole-web-search-browser-function' and the `browse-url'
package to display search results."
  (interactive)
  (cl-multiple-value-bind (service-name search-term)
      (hyperbole-read-web-search-arguments service-name search-term)
    (if (assoc service-name hyperbole-web-search-alist)
	(let ((browse-url-browser-function
	       hyperbole-web-search-browser-function))
	  (browse-url (format (cdr (assoc service-name hyperbole-web-search-alist))
			      search-term)))
      (user-error "(Hyperbole): Invalid web search service `%s'" service-name))))

(defcustom inhibit-hyperbole-messaging t
  "*Determines whether Hyperbole supports explicit buttons in mail and news buffers.
The default of t means disable such support (work remains to
modernize these features).  When t, Hyperbole will not alter
messaging mode hooks nor overload functions from these packages,
preventing potential incompatibilities.

If you want to use Hyperbole buttons in mail and news buffers, set
this variable to nil by adding (hyperbole-toggle-messaging 1)
to your personal Emacs initialization file, prior to loading
Hyperbole, and then restart Emacs."
  :type 'boolean
  :initialize 'custom-initialize-set
  :set (lambda (symbol value) 
	 ;; Invert value to produce ARG for hyperbole-toggle-messaging.
	 (hyperbole-toggle-messaging (if value 0 1)))
  :group 'hyperbole-buttons)

(defcustom hyperbole-web-search-browser-function browse-url-browser-function
  "*Function of one url argument called by any Hyperbole Find/Web search."
  :type 'boolean
  :group 'hyperbole-commands)

(defcustom hyperbole-web-search-alist
  '(("Amazon" . "http://www.amazon.com/s/field-keywords=%s")
    ("Bing" . "http://www.bing.com/search?q=%s")
    ;; Wikipedia Dictionary
    ("Dictionary" . "https://en.wiktionary.org/wiki/%s")
    ("Elisp" . "http://www.google.com/search?q=%s+filetype:el")
    ;; Facebook Hashtags
    ("Facebook" . "https://www.facebook.com/hashtag/%s")
    ;; To search for a Facebook user, use "https://www.facebook.com/%s".
    ("Google" . "http://www.google.com/search?q=%s")
    ("Hub(git)" . "https://github.com/search?ref=simplesearch&q=%s")
    ("Images" . "http://www.google.com/images?hl=en&q=%s")
    ("Maps" . "http://maps.google.com/maps?q=%s")
    ("RFCs" . "https://tools.ietf.org/html/rfc%s")
    ("StackOverflow" . "https://stackoverflow.com/search?q=%s")
    ("Twitter" . "https://twitter.com/search?q=%s")
    ("Wikipedia" . "https://en.wikipedia.org/wiki/%s")
    ("Youtube" . "https://www.youtube.com/results?search_query=%s"))
  "*Alist of (web-service-name . url-with-%s-parameter) elements.
The first character of each web-service-name must be unique.
This custom option is used in the Hyperbole Find/Web menu where
the %s in the url-with-%s-parameter is replaced with an interactively
obtained search string."
  :initialize 'custom-initialize-default
  :set (lambda (_option value)
	 (setq hyperbole-web-search-alist value)
	 (hyperbole-update-menus))
  :type '(alist :key-type string :value-type string)
  :group 'hyperbole-commands)

;;; ************************************************************************
;;; GNU EMACS AND XEMACS CONFIGURATION
;;; ************************************************************************

;; No-op unless set by one of the conditionals below.
(defun hui:but-flash ())

<<<<<<< HEAD
(cond ((and (not (featurep 'xemacs)) (not noninteractive))
=======
(cond ((not noninteractive)
>>>>>>> 131295ec
       (require 'hui-em-but)
       ;; Highlight explicit buttons whenever a file is read in.
       (add-hook 'find-file-hook #'hproperty:but-create t)
       (defalias 'hui:but-flash 'hproperty:but-flash)
       ;;
       ;; Substitute for the nil argument below a valid X color name with
       ;; which to highlight buttons if the default highlighting does not
       ;; appeal to you. See "hui-em-but.el" for how this works.
       (hproperty:cycle-but-color nil)
       ;;
       ;; Non-nil means highlight all explict buttons with `hproperty:but-face'.
       (setq hproperty:but-highlight-flag t)
       ;;
       ;; Non-nil means visually emphasize that button under mouse cursor is
       ;; selectable.
       (setq hproperty:but-emphasize-flag nil)
       ;;
       ;; If you find that the Hyperbole button flash time is too slow
       ;; or too fast, adjust it here.
<<<<<<< HEAD
       (setq hproperty:but-flash-time 1000))

      ((and (featurep 'xemacs) (not noninteractive))
       (require 'hui-xe-but)
       ;;
       ;; Highlight explicit buttons when files are read in.
       (add-hook 'find-file-hook #'hproperty:but-create t)
       (defalias 'hui:but-flash #'hproperty:but-flash)
       ;;
       ;; Substitute for the nil argument below a valid X color name with
       ;; which to highlight buttons if the default highlighting does not
       ;; appeal to you. See "hui-xe-but.el" for how this works.
       (hproperty:cycle-but-color nil)
       ;;
       ;; Non-nil means highlight all explict buttons with `hproperty:but-face'.
       (setq hproperty:but-highlight-flag t)
       ;;
       ;; Non-nil means visually emphasize that button under mouse cursor is
       ;; selectable.
       (setq hproperty:but-emphasize-p nil)
       ;;
       ;; If you find that the Hyperbole button flash time is too slow
       ;; or too fast, adjust it here.
=======
>>>>>>> 131295ec
       (setq hproperty:but-flash-time 1000)))

;;; ************************************************************************
;;; ONLINE LIBRARY CONFIGURATION
;;; ************************************************************************

;;; Support for online library document id references is loaded here but
;;; requires some additional configuration before use.  See the DESCRIPTION
;;; section in "hib-doc-id.el" for complete installation and use information.
;;;
(add-hook 'hibtypes-end-load-hook (lambda () (require 'hib-doc-id)))

;;; ************************************************************************
;;; SITE-SPECIFIC ADDITIONS - Add your Hyperbole configuration additions here.
;;; ************************************************************************

;;; ************************************************************************
;;; END OF HYPERBOLE SITE-SPECIFIC CUSTOMIZATIONS
;;; ************************************************************************

(provide 'hsettings)

;;; hsettings.el ends here<|MERGE_RESOLUTION|>--- conflicted
+++ resolved
@@ -223,11 +223,7 @@
 ;; No-op unless set by one of the conditionals below.
 (defun hui:but-flash ())
 
-<<<<<<< HEAD
-(cond ((and (not (featurep 'xemacs)) (not noninteractive))
-=======
 (cond ((not noninteractive)
->>>>>>> 131295ec
        (require 'hui-em-but)
        ;; Highlight explicit buttons whenever a file is read in.
        (add-hook 'find-file-hook #'hproperty:but-create t)
@@ -247,32 +243,6 @@
        ;;
        ;; If you find that the Hyperbole button flash time is too slow
        ;; or too fast, adjust it here.
-<<<<<<< HEAD
-       (setq hproperty:but-flash-time 1000))
-
-      ((and (featurep 'xemacs) (not noninteractive))
-       (require 'hui-xe-but)
-       ;;
-       ;; Highlight explicit buttons when files are read in.
-       (add-hook 'find-file-hook #'hproperty:but-create t)
-       (defalias 'hui:but-flash #'hproperty:but-flash)
-       ;;
-       ;; Substitute for the nil argument below a valid X color name with
-       ;; which to highlight buttons if the default highlighting does not
-       ;; appeal to you. See "hui-xe-but.el" for how this works.
-       (hproperty:cycle-but-color nil)
-       ;;
-       ;; Non-nil means highlight all explict buttons with `hproperty:but-face'.
-       (setq hproperty:but-highlight-flag t)
-       ;;
-       ;; Non-nil means visually emphasize that button under mouse cursor is
-       ;; selectable.
-       (setq hproperty:but-emphasize-p nil)
-       ;;
-       ;; If you find that the Hyperbole button flash time is too slow
-       ;; or too fast, adjust it here.
-=======
->>>>>>> 131295ec
        (setq hproperty:but-flash-time 1000)))
 
 ;;; ************************************************************************
