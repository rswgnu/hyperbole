;;; hsettings.el --- Hyperbole settings which may require customization
;;
;; Author:       Bob Weiner
;;
;; Orig-Date:    15-Apr-91 at 00:48:49
;;
<<<<<<< HEAD
;; Copyright (C) 1991-2018  Free Software Foundation, Inc.
=======
;; Copyright (C) 1991-2017  Free Software Foundation, Inc.
>>>>>>> f5f52449
;; See the "HY-COPY" file for license information.
;;
;; This file is part of GNU Hyperbole.

;;; Commentary:
;;
;;   See the "INSTALL" file for installation instructions and the
;;   "README" file for general information.
;;
;;   Be sure to have users load any personal mail/news personalizations
;;   before they load Hyperbole so that Hyperbole's mail or news
;;   support features work as desired.

;;; Code:
;;; ************************************************************************
;;; Other required Elisp libraries
;;; ************************************************************************

(require 'hversion)

;;; Read the comments and modify as desired.

;;; ************************************************************************
;;; TIMEZONE SETTING
;;; ************************************************************************

;; The following section applies only to MS-DOS and MS-Windows OSs.
;; Users of other OSs may simply ignore this section.

;; Some versions of Microcruft OSs don't automatically set the
;; timezone so that Hyperbole can read it.  Nor do they include a
;; UNIX-style date program.  So follow the commented instructions in
;; the code below here.

;; If Hyperbole loads without error, then your system sets the
;; timezone properly and you need not do anything.  If you receive a
;; timezone error, simply follow the instructions below to set the
;; timezone manually and then reload Hyperbole.
(if (and hyperb:microcruft-os-p
	 (require 'htz)
	 (not (stringp htz:local)))
    (progn
      ;; Comment out the following `error' line...
      (error "(hsettings.el): Configure the TIMEZONE SETTING section in this file.")
      ;; ... and uncomment the following line, substituting an appropriate
      ;;     timezone from the list in the variable, `htz:world-timezones'
      ;;     in the file, "htz.el".
      ;;   (setenv "TZ" "your-3char-timezone")
      ))

;;; ************************************************************************
;;; SMART SETTINGS FOR THE ACTION AND ASSIST KEYS AND SMART MENUS
;;; ************************************************************************

;; The following setting allows direct selection of Helm completion
;; entries with the Smart Mouse Keys.  Otherwise, by default, helm
;; disables all mouse keys while completing.  This setting requires
;; the 'global_mouse' branch of the Helm git development tree because
;; it has many changes for Hyperbole mouse support.  Otherwise, the
;; setting will do nothing.
;; Find it at: "https://github.com/rswgnu/helm/tree/global_mouse".
;;
;; If you change the value of this setting (e.g. simply comment it out),
;;  you must restart Emacs for it to take full effect.  Setting this to
;; 't' or 'nil' will not provide Hyperbole support.
(eval-after-load "helm" '(if (boundp 'helm--disable-mouse-mode)
			     ;; Using Helm version heavily modified for
			     ;; Hyperbole Smart Key use.
			     (setq helm-allow-mouse 'global-mouse-bindings)))

;; The Smart Menu system is an attractive in-buffer menu system that
;; predates Emacs menu systems; it is included in InfoDock.
(defvar hkey-always-display-menu nil
  "*Non-nil means always display the Smart Menu window when the Action or Assist Key is pressed and the Smart Menu system has been loaded.
If a Smart Menu is already displayed, perform another Action or Assist Key
function.")

(defcustom hmouse-middle-flag (and (boundp 'infodock-version) infodock-version t)
  "*Under InfoDock or when t, additionally bind the middle mouse button as an
Action Key."
  :type 'boolean
  :group 'hyperbole-keys)

(defcustom smart-scroll-proportional t
  "*Non-nil means Smart Keys should scroll relative to current line when pressed at the end of a line.
Action Key moves current line to top of window.  Assist Key moves current
line to bottom of window.  Repeated presses then scroll up or down a
windowful.  Nil value instead ignores current line and always scrolls up or
down a windowful."
  :type 'boolean
  :group 'hyperbole-keys)

;;; ************************************************************************
;;; INTERNET SETTINGS
;;; ************************************************************************

;; String to be used in the call: (hpath:rfc rfc-num) to create a remote
;; path to the RFC document for `rfc-num'.  Uncomment and alter this setting
;; if another site is closer for you.
;; (setq hpath:rfc "/anonymous@ftp.ietf.org:rfc/rfc%s.txt")

;; When a user creates an explicit button or edits a Koutline, Hyperbole
;; tries to store her Internet e-mail address from the variable,
;; `user-mail-address'.  This should be set in your personal Emacs
;; initialization file, "~/.emacs" with a line like so:
;;
;;   (setq user-mail-address "your-email@address.com")
;;
;; and Hyperbole should be loaded after this setting is made.

;; Web search setttings for Hyperbole Find/Web menu.
(require 'browse-url)

(defun hyperbole-update-menus ()
  "Rebuild all Hyperbole menus with any updated settings."
  (hyperbole-menubar-menu)
  (hyperbole-minibuffer-menu))

(defcustom hyperbole-default-web-search-term-max-lines 2
  "Provide a default search term using the selected text if the
active region contains less than or equal to this number of
lines"
  :type 'integer
  :group 'hyperbole-commands)

(defun hyperbole-default-web-search-term ()
  "Fetch a default search term if region is active and not to big"
  (and (region-active-p)
       (<= (count-lines (region-beginning) (region-end)) hyperbole-default-web-search-term-max-lines)
       (buffer-substring (region-beginning) (region-end))))

(defun hyperbole-read-web-search-arguments (&optional service-name search-term)
  "Read from the keyboard a list of (web-search-service-string search-term-string) if not given as arguments."
  (let ((completion-ignore-case t))
    (while (or (not (stringp service-name)) (equal service-name ""))
      (setq service-name (completing-read "Search service: " hyperbole-web-search-alist
					  nil t)))
    (while (or (not (stringp search-term)) (equal search-term ""))
      (setq search-term (read-string (format "Search %s for: " service-name)
				     (hyperbole-default-web-search-term))))
    (list service-name search-term)))

(defun hyperbole-web-search (&optional service-name search-term)
  "Search web SERVICE-NAME for SEARCH-TERM.
Both arguments are optional and are prompted for when not given or when null.
Uses `hyperbole-web-search-alist' to match each service to its search url.
Uses `hyperbole-web-search-browser-function' and the `browse-url'
package to display search results."
  (interactive)
  (cl-multiple-value-bind (service-name search-term)
      (hyperbole-read-web-search-arguments service-name search-term)
    (if (assoc service-name hyperbole-web-search-alist)
	(let ((browse-url-browser-function
	       hyperbole-web-search-browser-function))
	  (browse-url (format (cdr (assoc service-name hyperbole-web-search-alist))
			      search-term)))
      (user-error "(Hyperbole): Invalid web search service `%s'" service-name))))

(defcustom inhibit-hyperbole-messaging t
  "*Determines whether Hyperbole supports explicit buttons in mail and news buffers.
The default of t means disable such support (work remains to
modernize these features).  When t, Hyperbole will not alter
messaging mode hooks nor overload functions from these packages,
preventing potential incompatibilities.

If you want to use Hyperbole buttons in mail and news buffers, set
this variable to nil by adding (hyperbole-toggle-messaging 1)
to your personal Emacs initialization file, prior to loading
Hyperbole, and then restart Emacs."
  :type 'boolean
  :initialize 'custom-initialize-set
  :set (lambda (symbol value) 
	 ;; Invert value to produce ARG for hyperbole-toggle-messaging.
	 (hyperbole-toggle-messaging (if value 0 1)))
  :group 'hyperbole-buttons)

(defcustom hyperbole-web-search-browser-function browse-url-browser-function
  "*Function of one url argument called by any Hyperbole Find/Web search."
  :type 'boolean
  :group 'hyperbole-commands)

(defcustom hyperbole-web-search-alist
  '(("Amazon" . "http://www.amazon.com/s/field-keywords=%s")
    ("Bing" . "http://www.bing.com/search?q=%s")
    ;; Wikipedia Dictionary
    ("Dictionary" . "https://en.wiktionary.org/wiki/%s")
    ("Elisp" . "http://www.google.com/search?q=%s+filetype:el")
    ;; Facebook Hashtags
    ("Facebook" . "https://www.facebook.com/hashtag/%s")
    ;; To search for a Facebook user, use "https://www.facebook.com/%s".
    ("Google" . "http://www.google.com/search?q=%s")
    ("Hub(git)" . "https://github.com/search?ref=simplesearch&q=%s")
    ("Images" . "http://www.google.com/images?hl=en&q=%s")
    ("Maps" . "http://maps.google.com/maps?q=%s")
    ("RFCs" . "https://tools.ietf.org/html/rfc%s")
    ("StackOverflow" . "https://stackoverflow.com/search?q=%s")
    ("Twitter" . "https://twitter.com/search?q=%s")
    ("Wikipedia" . "https://en.wikipedia.org/wiki/%s")
    ("Youtube" . "https://www.youtube.com/results?search_query=%s"))
  "*Alist of (web-service-name . url-with-%s-parameter) elements.
The first character of each web-service-name must be unique.
This custom option is used in the Hyperbole Find/Web menu where
the %s in the url-with-%s-parameter is replaced with an interactively
obtained search string."
  :initialize 'custom-initialize-default
  :set (lambda (_option value)
	 (setq hyperbole-web-search-alist value)
	 (hyperbole-update-menus))
  :type '(alist :key-type string :value-type string)
  :group 'hyperbole-commands)

;;; ************************************************************************
;;; GNU EMACS AND XEMACS CONFIGURATION
;;; ************************************************************************

;; No-op unless set by one of the conditionals below.
(defun hui:but-flash ())

(cond ((and (not (featurep 'xemacs)) (not noninteractive))
       (require 'hui-em-but)
       ;; Highlight explicit buttons whenever a file is read in.
       (add-hook 'find-file-hook #'hproperty:but-create t)
       (defalias 'hui:but-flash 'hproperty:but-flash)
       ;;
       ;; Substitute for the nil argument below a valid X color name with
       ;; which to highlight buttons if the default highlighting does not
       ;; appeal to you. See "hui-em-but.el" for how this works.
       (hproperty:cycle-but-color nil)
       ;;
       ;; Non-nil means highlight all explict buttons with `hproperty:but-face'.
       (setq hproperty:but-highlight-flag t)
       ;;
       ;; Non-nil means visually emphasize that button under mouse cursor is
       ;; selectable.
       (setq hproperty:but-emphasize-flag nil)
       ;;
       ;; If you find that the Hyperbole button flash time is too slow
       ;; or too fast, adjust it here.
       (setq hproperty:but-flash-time 1000))

      ((and (featurep 'xemacs) (not noninteractive))
       (require 'hui-xe-but)
       ;;
<<<<<<< HEAD
       ;; Highlight explicit buttons when files are read in.
       (add-hook 'find-file-hook #'hproperty:but-create t)
       (defalias 'hui:but-flash 'hproperty:but-flash)
=======
       (add-hook 'find-file-hook #'hproperty:but-create t)
       (defalias 'hui:but-flash #'hproperty:but-flash)
>>>>>>> f5f52449
       ;;
       ;; Substitute for the nil argument below a valid X color name with
       ;; which to highlight buttons if the default highlighting does not
       ;; appeal to you. See "hui-xe-but.el" for how this works.
       (hproperty:cycle-but-color nil)
       ;;
       ;; Non-nil means highlight all explict buttons with `hproperty:but-face'.
       (setq hproperty:but-highlight-flag t)
       ;;
       ;; Non-nil means visually emphasize that button under mouse cursor is
       ;; selectable.
       (setq hproperty:but-emphasize-p nil)
       ;;
       ;; If you find that the Hyperbole button flash time is too slow
       ;; or too fast, adjust it here.
       (setq hproperty:but-flash-time 1000)))

;;; ************************************************************************
;;; ONLINE LIBRARY CONFIGURATION
;;; ************************************************************************

;;; Support for online library document id references is loaded here but
;;; requires some additional configuration before use.  See the DESCRIPTION
;;; section in "hib-doc-id.el" for complete installation and use information.
;;;
(add-hook 'hibtypes-end-load-hook (lambda () (require 'hib-doc-id)))

;;; ************************************************************************
;;; SITE-SPECIFIC ADDITIONS - Add your Hyperbole configuration additions here.
;;; ************************************************************************

;;; ************************************************************************
;;; END OF HYPERBOLE SITE-SPECIFIC CUSTOMIZATIONS
;;; ************************************************************************

(provide 'hsettings)

;;; hsettings.el ends here<|MERGE_RESOLUTION|>--- conflicted
+++ resolved
@@ -4,11 +4,7 @@
 ;;
 ;; Orig-Date:    15-Apr-91 at 00:48:49
 ;;
-<<<<<<< HEAD
 ;; Copyright (C) 1991-2018  Free Software Foundation, Inc.
-=======
-;; Copyright (C) 1991-2017  Free Software Foundation, Inc.
->>>>>>> f5f52449
 ;; See the "HY-COPY" file for license information.
 ;;
 ;; This file is part of GNU Hyperbole.
@@ -252,14 +248,8 @@
       ((and (featurep 'xemacs) (not noninteractive))
        (require 'hui-xe-but)
        ;;
-<<<<<<< HEAD
-       ;; Highlight explicit buttons when files are read in.
-       (add-hook 'find-file-hook #'hproperty:but-create t)
-       (defalias 'hui:but-flash 'hproperty:but-flash)
-=======
        (add-hook 'find-file-hook #'hproperty:but-create t)
        (defalias 'hui:but-flash #'hproperty:but-flash)
->>>>>>> f5f52449
        ;;
        ;; Substitute for the nil argument below a valid X color name with
        ;; which to highlight buttons if the default highlighting does not
