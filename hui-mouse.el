;;; hui-mouse.el --- Use key or mouse key for many functions, e.g. GNU Hyperbole menus  -*- lexical-binding: t; -*-
;;
;; Author:       Bob Weiner
;;
;; Orig-Date:    04-Feb-89
<<<<<<< HEAD
;; Last-Mod:     19-Sep-23 at 05:47:43 by Bob Weiner
=======
;; Last-Mod:      6-Oct-23 at 16:13:42 by Mats Lidell
>>>>>>> b5d61f64
;;
;; SPDX-License-Identifier: GPL-3.0-or-later
;;
;; Copyright (C) 1991-2022  Free Software Foundation, Inc.
;; See the "HY-COPY" file for license information.
;;
;; This file is part of GNU Hyperbole.

;;; Commentary:
;;
;;  This code is machine independent.  It works best with a pointing device but
;;  may also be used from a keyboard.  When used with a pointing device it
;;  requires an Emacs command that sets point to the location of the pointing
;;  device's cursor.
;;
;;  If you want to use your shift-middle mouse button to select Hyperbole menu
;;  items and Hyperbole buttons, follow these instructions.
;;
;;  If you plan to use a mouse only with the X window system or macOS
;;  and you want to use the shift-middle and shift-right buttons, you
;;  need not do any mouse configuration.  Your Emacs executable must
;;  have been built so as to include the mouse support files for your
;;  window system, however.  These are in the Emacs "src" directory:
;;  for X - "x*.c", for macOS - "ns*.c".
;;
;;  To use a different mouse key or a different window system, modify the
;;  mouse key bindings in "hmouse-sh.el".
;;
;; Using the Action Mouse Key to browse through and delete files from
;; Dired listings is exceptionally nice, just as it is when reading mail.

;;; Code:
;;; ************************************************************************
;;; Other required Elisp libraries
;;; ************************************************************************

(require 'hload-path)
(require 'hsys-org)
(require 'hbut)
(unless (fboundp 'smart-info)
  (require 'hmouse-info))
(unless (fboundp 'smart-c-at-tag-p)
  (require 'hmouse-tag))
(require 'imenu)
(eval-when-compile
  (require 'eieio))

(eval-when-compile (require 'tar-mode))

;;; ************************************************************************
;;; Public declarations
;;; ************************************************************************

;; Functions from abstract mail and news interface. See "hmail.el"
(declare-function lmail:delete nil)
(declare-function lmail:undelete nil)
(declare-function rmail:msg-prev nil)
(declare-function lmail:goto nil)
(declare-function lmail:expunge nil)
(declare-function rmail:msg-next nil)
(declare-function lmail:undelete-all nil)

(declare-function helm-get-actions-from-current-source "ext:helm-core")
(declare-function helm-get-default-action "ext:helm-core")

(defvar helm-selection-point)

(declare-function tar-flag-deleted "tar")
(declare-function tar-unflag "tar")
(declare-function tar-extract-other-window "tar")
(declare-function tar-expunge "tar")
(declare-function outline-invisible-in-p "hyperbole")
(declare-function hyrolo-edit-entry "hyrolo")
(declare-function Custom-newline "cus-edit")
(declare-function Custom-buffer-done "cus-edit")

;;; ************************************************************************
;;; Public variables
;;; ************************************************************************

(defvar hmouse-set-point-command nil
  "*Command that sets point to the mouse cursor position.")

(defun action-key-error ()
  "If in Org mode and Hyperbole shares {M-RET}, run org-meta-return.
In other context signal an error."
  (if (and (funcall hsys-org-mode-function)
	   (hsys-org-meta-return-shared-p))
      (hact 'hsys-org-meta-return)
    (hypb:error "(Hyperbole Action Key): No action defined for this context; try another location")))

(defun assist-key-error ()
  "If in Org mode and Hyperbole shares {M-RET}, run org-meta-return.
In other context, signal an error."
  (if (and (funcall hsys-org-mode-function)
	   (hsys-org-meta-return-shared-p))
      (hact 'hsys-org-meta-return)
    (hypb:error "(Hyperbole Assist Key): No action defined for this context; try another location")))

(defcustom action-key-default-function #'action-key-error
  "*Function run by the Action Key in an unspecified context.
Set it to `hyperbole' if you want it to display the Hyperbole minibuffer menu."
  :type 'function
  :group 'hyperbole-keys)

(defcustom assist-key-default-function #'assist-key-error
  "*Function run by the Assist Key in an unspecified context.
Set it to `hkey-summarize' if you want it to display a summary of
Smart Key behavior."
  :type 'function
  :group 'hyperbole-keys)

(defcustom action-key-modeline-buffer-id-function #'dired-jump
  "*Function to call for Action Key clicks on the buffer id portion of a modeline.
Its default value is `dired-jump'; set it to `smart-treemacs-modeline'
to use the Treemacs file manager package instead."
  :type 'function
  :group 'hyperbole-keys)

(defcustom action-key-eol-function #'smart-scroll-up
  "*Function run by the Action Key at the end of a line.
Its default value is `smart-scroll-up'.  To disable it, set it to
#\\='ignore."
  :type 'function
  :group 'hyperbole-keys)

(defcustom assist-key-eol-function #'smart-scroll-down
  "*Function run by the Assist Key at the end of a line.
Its default value is `smart-scroll-down'.  To disable it, set it to
#\\='ignore."
  :type 'function
  :group 'hyperbole-keys)

;;; ************************************************************************
;;; Public declarations
;;; ************************************************************************

(declare-function todotxt-archive "ext:todotxt")
(declare-function todotxt-bury "ext:todotxt")
(declare-function todotxt-complete-toggle "ext:todotxt")
(declare-function todotxt-edit-item "ext:todotxt")

(declare-function magit-current-section "magit-selection")
(declare-function magit-diff-visit-file "etx:magit-diff")
(declare-function magit-diff-visit-file--internal "etx:magit-diff")
(declare-function magit-file-at-point "etx:magit-git")
(declare-function magit-section-cycle-diffs "etx:magit-diff")
(declare-function magit-section-cycle-global "etx:magit-selection")
(declare-function magit-section-hide "etx:magit-selection")
(declare-function magit-section-show "etx:magit-selection")
(defvar magit-root-section)
(defvar magit-display-buffer-function)

(declare-function -flatten "ext:dash")

(declare-function imenu--make-index-alist "imenu")

(declare-function image-dired-thumbnail-display-external "image-dired")
(declare-function image-dired-display-thumbnail-original-image "image-dired")
(declare-function image-dired-mouse-select-thumbnail "image-dired")

(declare-function helm-action-window "ext:helm-lib")
(declare-function helm-buffer-get "ext:helm-lib")
(declare-function helm-get-selection "ext:helm")
(declare-function helm-mark-current-line "ext:helm")
(declare-function helm-next-line "ext:helm")
(declare-function helm-pos-candidate-separator-p "ext:helm")
(declare-function helm-pos-header-line-p "ext:helm")
(declare-function helm-resume "ext:helm")
(declare-function helm-window "ext:helm-lib")
(declare-function with-helm-buffer "ext:helm-lib")
(defvar helm-action-buffer)
(defvar helm-alive-p)
(defvar helm-buffer)
(defvar helm-saved-action)

(declare-function ibuffer-mark-for-delete "ibuffer")
(declare-function ibuffer-unmark-forward "ibuffer")
(declare-function ibuffer-unmark-all "ibuffer")
(declare-function ibuffer-do-view "ibuffer")
(declare-function ibuffer-mark-forward "ibuffer")
(declare-function ibuffer-do-kill-on-deletion-marks "ibuffer")
(declare-function ibuffer-get-marked-buffers "ibuffer")
(declare-function ibuffer-current-buffer "ibuffer")

(declare-function br-buffer-menu-select "ext:br")

(declare-function gnus-topic-read-group "gnus-topic")

(declare-function company-show-doc-buffer "ext:company")
(declare-function company-quickhelp-manual-begin "ext:company-quickhelp")
(declare-function company-show-location "ext:company")
(declare-function company-select-mouse "ext:company")

(declare-function unix-apropos-get-man "ext:man-apropos")

;;; ************************************************************************
;;; Hyperbole context-sensitive keys dispatch table
;;; ************************************************************************

(defvar hkey-value nil
  "Communicates a value between a Smart Key predicate and its actions.")

(defvar hkey-alist
  '(
    ;; Company completion mode
    ((and (boundp 'company-active-map)
	  (memq company-active-map (current-minor-mode-maps)))
     . ((smart-company-to-definition) . (smart-company-help)))
    ;;
    ;; Treemacs hierarchical file manager
    ((eq major-mode 'treemacs-mode)
     . ((smart-treemacs) . (smart-treemacs)))
    ;;
    ;; dired-sidebar-mode
    ((eq major-mode 'dired-sidebar-mode)
     . ((smart-dired-sidebar) . (smart-dired-sidebar)))
    ;;
    ;; Handle Emacs push buttons in buffers
    ((and (fboundp 'button-at) (button-at (point)))
     . ((smart-push-button nil (mouse-event-p last-command-event))
	. (smart-push-button-help nil (mouse-event-p last-command-event))))
    ;;
    ;; If click in the minibuffer and reading an argument (aside from
    ;; with vertico or ivy), accept argument or give completion help.
    ((and hargs:reading-type
	  (> (minibuffer-depth) 0)
	  (eq (selected-window) (minibuffer-window))
	  (not (bound-and-true-p ivy-mode))
	  (not (and (bound-and-true-p vertico-mode)
		    ;; Is vertico is prompting for an argument?
		    (vertico--command-p nil (current-buffer))))
	  (not (eq hargs:reading-type 'hmenu))
	  (not (smart-helm-alive-p)))
     . ((funcall (key-binding (kbd "RET"))) . (smart-completion-help)))
    ;;
    ;; If reading a Hyperbole menu item or a Hyperbole completion-based
    ;; argument, allow selection of an item at point.
    ((and (> (minibuffer-depth) 0) (setq hkey-value (hargs:at-p)))
     . ((hargs:select-p hkey-value) . (hargs:select-p hkey-value 'assist)))
    ;;
    ;; If reading a Hyperbole menu item and nothing is selected, just return.
    ;; Or if in a helm session with point in the minibuffer, quit the
    ;; session and activate the selected item.
    ((and (> (minibuffer-depth) 0)
	  (eq (selected-window) (minibuffer-window))
	  (or (eq hargs:reading-type 'hmenu)
	      (smart-helm-alive-p)))
     . ((funcall (key-binding (kbd "RET"))) . (funcall (key-binding (kbd "RET")))))
    ;;
    ;; Handle any Org mode-specific contexts but give priority to Hyperbole
    ;; buttons prior to cycling Org headlines
    ((and (not (hyperb:stack-frame '(smart-org)))
	  (let ((hrule:action #'actype:identity))
	    (smart-org)))
     . ((smart-org) . (smart-org)))
    ;;
    ;; The ID-edit package supports rapid killing, copying, yanking and
    ;; display management. It is available only as a part of InfoDock.
    ;; It is not included with Hyperbole.
    ((and (boundp 'id-edit-mode) id-edit-mode
	  (not buffer-read-only)
	  (not (smart-helm-alive-p)))
     . ((id-edit-yank) . (id-edit-yank)))
    ;;
    ;; If in an xref buffer on a listing of matching identifier lines, go to
    ;; the source line referenced by the current entry.
    ((and (fboundp 'xref--item-at-point) (xref--item-at-point))
     . ((xref-goto-xref) . (xref-show-location-at-point)))
    ;;
    ;; If at the end of a line (eol), invoke the associated Smart Key handler EOL handler.
    ((if (eq major-mode 'kotl-mode)
	 (and (not (kotl-mode:eobp)) (kotl-mode:eolp t))
       (smart-eolp))
     . ((funcall action-key-eol-function) . (funcall assist-key-eol-function)))
    ;;
    ;; The Smart Menu system is an attractive in-buffer menu system
    ;; that works on any display system that supports Emacs.  It
    ;; predates Emacs' menu systems; it is a part of InfoDock.
    ;; It is not included with Hyperbole but is compatible with the
    ;; Smart Keys.
    ;;
    ;; This selects or gives help for a menu item.
    ((eq major-mode 'smart-menu-mode)
     . ((smart-menu-select) . (smart-menu-help)))
    ;;
    ((derived-mode-p 'dired-mode)
     . ((smart-dired) . (smart-dired-assist)))
    ;;
    ((string-prefix-p "magit-" (symbol-name major-mode))
     . ((smart-magit) . (smart-magit-assist)))
    ;;
    ;; If on a Hyperbole button, perform action or give help.
    ((hbut:at-p)
     . ((hui:hbut-act 'hbut:current) . (hui:hbut-help 'hbut:current)))
    ;;
    ;; This potentially displays a Smart Menu.
    ((and (fboundp 'smart-menu-choose-menu)
	  (setq hkey-value (and hkey-always-display-menu
				(smart-menu-choose-menu)))
	  (not (and (get-buffer-window *smart-menu-buffer*)
		    (eq hkey-value *smart-menu-curr*))))
     . ((smart-menu hkey-value)
	. (smart-menu hkey-value)))
    ;;
    ;; View minor mode
    ((if (boundp 'view-minor-mode) view-minor-mode)
     . ((cond ((last-line-p)
	       (view-quit))
	      ((pos-visible-in-window-p (point-max))
	       (goto-char (point-max)))
	      (t (scroll-up)))
	. (scroll-down)))
    ;;
    ;; Direct access selection of helm-major-mode completions
    ((setq hkey-value (and (or (eq major-mode 'helm-major-mode)
			       (and (featurep 'helm) (equal helm-action-buffer (buffer-name))))
			   (or (eolp)
			       (smart-helm-at-header)
			       (smart-helm-line-has-action))))
     . ((smart-helm) . (smart-helm-assist)))
    ;;
    ;; Support the OO-Browser when available.  It is a separate Emacs
    ;; package not included with Hyperbole.  Within an OO-Browser
    ;; OOBR-FTR buffer, an *Implementors* listing buffer, or an
    ;; Element signatures listing buffer of the OO-Browser, display
    ;; the associated element.
    ((or (string-equal (buffer-name) "*Implementors*")
	 (string-match "-Elements\\'" (buffer-name))
	 (and (boundp 'br-feature-tags-file)
	      (stringp br-feature-tags-file)
	      (equal br-feature-tags-file buffer-file-name)))
     . ((smart-element) . (hkey-help)))
    ;;
    ;; View major mode
    ((eq major-mode 'view-mode) .
     ((View-scroll-lines-forward) . (View-scroll-lines-backward)))
    ;;
    ;; Select or select-and-kill a markup pair (e.g. hmtl tags), list,
    ;; array/vector, set, function, comment or string that begins or
    ;; ends at point.  For markup pairs, point must be at the first
    ;; character of the opening or closing tag.
    ((hui-select-at-delimited-thing-p)
     . ((hui-select-delimited-thing) . (progn (hui-select-delimited-thing)
					      (hmouse-kill-region))))
    ;;
    ;; If the prior test failed and point is at the start or end of an
    ;; sexpression, mark it for editing or kill it (assist key).  This
    ;; only handles the special case where point is just after the
    ;; closing delimiter and not at an end-of-line, so this may be
    ;; removed someday.
    ((hui-select-at-delimited-sexp-p)
     . ((hui-select-mark-delimited-sexp)
	. (progn (hui-select-mark-delimited-sexp) (hmouse-kill-region))))
    ;;
    ((eq major-mode 'occur-mode)
     . ((occur-mode-goto-occurrence) . (occur-mode-goto-occurrence)))
    ;;
    ((eq major-mode 'moccur-mode)
     . ((moccur-mode-goto-occurrence) . (moccur-mode-goto-occurrence)))
    ((eq major-mode 'amoccur-mode)
     . ((amoccur-mode-goto-occurrence) . (amoccur-mode-goto-occurrence)))
    ;;
    ((eq major-mode 'kotl-mode)
     . ((kotl-mode:action-key) . (kotl-mode:assist-key)))
    ;;
    ;; Rdb-mode supports direct selection and viewing of in-memory relational
    ;; databases.  Rdb-mode is available as a part of InfoDock.
    ;; It is not included with Hyperbole.
    ((eq major-mode 'rdb-mode)
     . ((rdb:action-key) . (rdb:assist-key)))
    ;;
    ;; Restore window config and hide help buffer when click at buffer end.
    ((if (= (point) (point-max))
	 (string-match "^\\*Help\\|Help\\*$" (buffer-name)))
     . ((hkey-help-hide) . (hkey-help-hide)))
    ;;
    ;; Handle widgets in Custom-mode
    ((eq major-mode 'Custom-mode)
     . ((smart-custom) . (smart-custom-assist)))
    ;;
    ;; Emacs bookmarks menu (bookmark.el)
    ((eq major-mode 'bookmark-bmenu-mode)
     . ((bookmark-jump (bookmark-bmenu-bookmark) (hpath:display-buffer-function))
	.
	;; Below we want the Assist Key to show what the Action Key does.
	(hkey-help)))
    ;;
    ;; Pages directory listing mode (page-ext.el)
    ((eq major-mode 'pages-directory-mode)
     . ((pages-directory-goto) . (pages-directory-goto)))
    ;;
    ;; Python files - ensure this comes before Imenu for more advanced
    ;; definition lookups
    ((and (or (and (derived-mode-p 'python-mode) buffer-file-name)
	      (and (featurep 'hsys-org) (hsys-org-mode-p)
		   (equal (hsys-org-get-value :language) "python"))
	      (let ((case-fold-search))
		(string-match "\\`\\([ *]?Pydoc[: ]\\|\\*?Python\\)" (buffer-name))))
	  (setq hkey-value (smart-python-at-tag-p)))
     . ((smart-python hkey-value) . (smart-python hkey-value 'next-tag)))
    ;;
    ((and (eq major-mode 'c-mode)
	  buffer-file-name (smart-c-at-tag-p))
     . ((smart-c) . (smart-c nil 'next-tag)))
    ;;
    ((and (eq major-mode 'c++-mode) buffer-file-name
	  ;; Don't use smart-c++-at-tag-p here since it will prevent #include
	  ;; lines from matching.
	  (smart-c-at-tag-p))
     . ((smart-c++) . (smart-c++ nil 'next-tag)))
    ;;
    ((and (eq major-mode 'asm-mode)
	  buffer-file-name (smart-asm-at-tag-p))
     . ((smart-asm) . (smart-asm nil 'next-tag)))
    ;;
    ((setq hkey-value nil
	   hkey-value
	   (or (when (smart-lisp-mode-p)
		 (or (setq hkey-value (smart-lisp-at-load-expression-p))
		     (smart-lisp-at-tag-p)))
	       ;; Tightly limit Lisp matches in change-log-mode but
	       ;; only call this if hkey-value is true since
	       ;; otherwise, already know there is no tag at point.
	       (when hkey-value
	         (smart-lisp-at-change-log-tag-p))))
     . ((smart-lisp) . (smart-lisp 'show-doc)))
    ;;
    ;;
    ((and (eq major-mode 'java-mode) buffer-file-name
	  (or (smart-java-at-tag-p)
	      ;; Also handle Java @see cross-references.
	      (looking-at "@see[ \t]+")
	      (save-excursion
		(and (re-search-backward "[@\n\r\f]" nil t)
		     (looking-at "@see[ \t]+")))))
     . ((smart-java) . (smart-java nil 'next-tag)))
    ;;
    ((and (memq major-mode '(js2-mode js-mode js3-mode javascript-mode html-mode web-mode))
	  buffer-file-name
	  (smart-javascript-at-tag-p))
     . ((smart-javascript) . (smart-javascript nil 'next-tag)))
    ;;
    ((and (eq major-mode 'objc-mode) buffer-file-name
	  (smart-objc-at-tag-p))
     . ((smart-objc) . (smart-objc nil 'next-tag)))
    ;;
    ;; Imenu listing in GNU Emacs
    ((smart-imenu-item-at-p)
     . ((smart-imenu-display-item-where (car hkey-value) (cdr hkey-value)) .
	(imenu-choose-buffer-index)))
    ;;
    ((and (memq major-mode '(fortran-mode f90-mode))
	  buffer-file-name (smart-fortran-at-tag-p))
     . ((smart-fortran) . (smart-fortran nil 'next-tag)))
    ;;
    ((eq major-mode 'calendar-mode)
     . ((smart-calendar) . (smart-calendar-assist)))
    ;;
    ;; Part of InfoDock
    ((eq major-mode 'unix-apropos-mode)
     . ((smart-apropos) . (smart-apropos-assist)))
    ;;
    ((eq major-mode 'outline-mode)
     . ((smart-outline) . (smart-outline-assist)))
    ;;
    ((eq major-mode 'Info-mode)
     . ((smart-info) .  (smart-info-assist)))
    ;;
    ((if (boundp 'hmail:reader)
	 (or (eq major-mode hmail:reader)
	     (eq major-mode hmail:lister)))
     . ((smart-hmail) . (smart-hmail-assist)))
    ;;
    ((eq major-mode 'gnus-group-mode)
     (smart-gnus-group) . (smart-gnus-group-assist))
    ;;
    ((eq major-mode 'gnus-summary-mode)
     . ((smart-gnus-summary) . (smart-gnus-summary-assist)))
    ;;
    ((eq major-mode 'gnus-article-mode)
     . ((smart-gnus-article) . (smart-gnus-article-assist)))
    ;;
    ((eq major-mode 'Buffer-menu-mode)
     . ((smart-buffer-menu) . (smart-buffer-menu-assist)))
    ;;
    ((eq major-mode 'ibuffer-mode)
     . ((smart-ibuffer-menu) . (smart-ibuffer-menu-assist)))
    ;;
    ((eq major-mode 'tar-mode)
     . ((smart-tar) . (smart-tar-assist)))
    ;;
    ;; Follow references in man pages.
    ((setq hkey-value (smart-man-entry-ref))
     . ((smart-man-display hkey-value) . (smart-man-display hkey-value)))
    ;;
    ((eq major-mode 'w3-mode)
     . ((w3-follow-link) . (w3-goto-last-buffer)))
    ;;
    ;; Future Hyperbole mode, not yet released
    ((eq major-mode 'hynote-mode)
     . ((smart-hynote) . (smart-hynote-assist)))
    ;;
    ((eq major-mode 'hyrolo-mode)
     . ((smart-hyrolo) . (smart-hyrolo-assist)))
    ;;
    ((eq major-mode 'image-dired-thumbnail-mode)
     . ((smart-image-dired-thumbnail) . (smart-image-dired-thumbnail-assist)))
    ;;
    ;; Gomoku game
    ((eq major-mode 'gomoku-mode)
     . ((gomoku-human-plays) . (gomoku-human-takes-back)))
    ;;
    ;; Support the OO-Browser when available.  It is a separate Emacs
    ;; package not included with Hyperbole.  Hyperbole supplies a stub
    ;; `br-in-browser' test for use here.
    ((or (br-in-browser) (eq major-mode 'br-mode))
     . ((smart-br-dispatch) . (smart-br-assist-dispatch)))
    ;;
    ;; Outline minor mode is on and usable.
    ((and (boundp 'outline-minor-mode) outline-minor-mode)
     . ((smart-outline) . (smart-outline-assist)))
    ;;
    ;; Todotxt
    ((eq major-mode 'todotxt-mode)
     . ((smart-todotxt) . (smart-todotxt-assist))))
  "Alist of predicates and form-conses for the Action and Assist Keyboard Keys.
Each element is: (PREDICATE-FORM . (ACTION-KEY-FORM . ASSIST-KEY-FORM)).
When the Action or Assist Key is pressed, the first or second form,
respectively, associated with the first non-nil predicate is evaluated.

See also `hmouse-alist' for a superset of this list utilized by the
Action and Assist Mouse Keys.")

;;; ************************************************************************
;;; driver code
;;; ************************************************************************

(require 'hargs)
(defvar hmouse-alist hkey-alist
  "Alist of predicates and form-conses for the Action and Assist Mouse Keys.
When the Action Mouse Key or Assist Mouse Key is pressed, the first or second
form, respectively, associated with the first non-nil predicate is
evaluated.

The function `hmouse-alist-add-window-handlers' adds the mouse context
handlers to this variable.

The `hkey-alist' variable is the subset of this alist used by the
smart keyboard keys.")

;; This must be required after hmouse-alist is defined in this file
;; since this will recursively require hmouse-drv which requires
;; hui-window when being compiled and that library requires that
;; hmouse-alist be defined.
(require 'hmouse-key)

;; This next library adds drag actions to `hmouse-alist'.
(require 'hui-window)

;;; ************************************************************************
;;; support code
;;; ************************************************************************

;; The `load' line below loads any local Smart Key function definitions.
;; The public distribution contains none.  You may leave it commented out if
;; you prefer.
;; (load "smart-local" t)

;;; ************************************************************************
;;; Required Init functions
;;; ************************************************************************

(defun first-line-p ()
  "Return true if point is on the first line of the buffer."
  (save-excursion (beginning-of-line) (bobp)))

(defun last-line-p ()
  "Return true if point is on the last line of the buffer."
  (save-excursion (end-of-line) (smart-eobp)))

(defun smart-completion-help ()
  "Offer completion help for current minibuffer argument, if any."
  (when (where-is-internal 'minibuffer-completion-help (current-local-map))
    (minibuffer-completion-help)))

;;; ************************************************************************
;;; smart-buffer-menu functions
;;; ************************************************************************

(defun smart-buffer-menu-no-marks ()
  "Display this line's buffer in this window.
Bury the buffer menu unless other buffers are marked.  If buffer
menu items are marked, return nil, else t."
  (let* ((this-buffer (Buffer-menu-buffer t))
	 (menu-buffer (current-buffer))
	 (others (delq this-buffer (Buffer-menu-marked-buffers t))))
    (unless others
      (switch-to-buffer this-buffer)
      (unless (eq menu-buffer this-buffer)
	(bury-buffer menu-buffer))
      t)))

(defun smart-buffer-menu ()
  "Use a single key or mouse key to manipulate `buffer-menu' entries.

Invoked via a key press when in `Buffer-menu-mode.  It assumes that its
caller has already checked that the key was pressed in an appropriate buffer
and has moved the cursor there.

If key is pressed:
 (1) on the first column of an entry, the selected buffer is marked for
     display; 
 (2) on the second column of an entry, the selected buffer is marked to be
     saved;
 (3) anywhere else within an entry line, all saves and deletes are done, and
     selected buffers are displayed, including the one just clicked on (if
     within the OO-Browser user interface, only the selected buffer is
     displayed);
 (4) on or after the last line in the buffer, all saves and deletes are done."

  (interactive)
  (cond ((last-line-p) (Buffer-menu-execute))
	((bolp) (Buffer-menu-mark))
	((save-excursion
	   (goto-char (1- (point)))
	   (bolp))
	 (Buffer-menu-save))
	((br-in-browser) (br-buffer-menu-select))
	((smart-buffer-menu-no-marks))
	(t (Buffer-menu-select))))

(defun smart-buffer-menu-assist ()
  "Use a single assist-key or mouse assist-key to manipulate `buffer-menu' entries.

Invoked via an assist-key press when in `Buffer-menu-mode'.  It assumes that its
caller has already checked that the assist-key was pressed in an appropriate
buffer and has moved the cursor there.

If assist-key is pressed:
 (1) on the first or second column of an entry, the selected buffer is unmarked
     for display and for saving or deletion; 
 (2) anywhere else within an entry line, the selected buffer is marked for
     deletion;
 (3) on or after the last line in the buffer, all display, save, and delete
     marks on all entries are undone."

  (interactive)
  (cond ((last-line-p) (progn (list-buffers) (forward-line 3)))
	((bolp) (Buffer-menu-unmark))
        ((save-excursion
	   (goto-char (1- (point)))
	   (bolp))
	 (Buffer-menu-unmark))
	(t (Buffer-menu-delete))))

;;; ************************************************************************
;;; smart-ibuffer-menu functions
;;; ************************************************************************

(defun smart-ibuffer-menu-no-marks ()
  "Display this line's buffer in this window.
Bury the buffer menu unless other buffers are marked.  If buffer
menu items are marked, return nil, else t."
  (let* ((this-buffer (ibuffer-current-buffer t))
	 (menu-buffer (current-buffer))
	 (others (delq this-buffer (ibuffer-get-marked-buffers))))
    (unless others
      (switch-to-buffer this-buffer)
      (unless (eq menu-buffer this-buffer)
	(bury-buffer menu-buffer))
      t)))

(defun smart-ibuffer-menu ()
  "Use a single key or mouse key to manipulate ibuffer entries.

Invoked via a key press when in ibuffer-mode.  It assumes that
its caller has already checked that the key was pressed in an
appropriate buffer and has moved the cursor there.

If key is pressed:
 (1) on the first or second column of an entry, the selected buffer is
     marked for display;
 (2) anywhere else within an entry line, all saves and deletes are done, and
     selected buffers are displayed, including the one just clicked on (if
     within the OO-Browser user interface, only the selected buffer is
     displayed);
 (3) on the first or last line in the buffer, all deletes are done."

  (interactive)
  (cond ((or (first-line-p) (last-line-p))
	 (ibuffer-do-kill-on-deletion-marks))
	((or (bolp) (save-excursion
		      (goto-char (1- (point)))
		      (bolp)))
	 (ibuffer-mark-forward nil nil 1))
	((br-in-browser) (br-buffer-menu-select))
	((smart-ibuffer-menu-no-marks))
	(t (ibuffer-do-view))))

(defun smart-ibuffer-menu-assist ()
  "Use a single assist-key or mouse assist-key to manipulate `buffer-menu' entries.

Invoked via an assist-key press when in ibuffer-mode.  It assumes that
its caller has already checked that the assist-key was pressed in an
appropriate buffer and has moved the cursor there.

If assist-key is pressed:
 (1) on the first or second column of an entry, the selected buffer is unmarked
     for display or deletion; 
 (2) anywhere else within an entry line, the selected buffer is marked for
     deletion;
 (3) on the first or last line in the buffer, all display, save, and delete
     marks on all entries are undone."

  (interactive)
  (cond ((or (first-line-p) (last-line-p))
	 (if (fboundp 'ibuffer-unmark-all-marks)
	     (ibuffer-unmark-all-marks)
	   (ibuffer-unmark-all 0)))
	((or (bolp) (save-excursion
		      (goto-char (1- (point)))
		      (bolp)))
	 (ibuffer-unmark-forward nil nil 1))
	(t (ibuffer-mark-for-delete nil nil 1))))

;;; ************************************************************************
;;; smart-custom and widget functions
;;; ************************************************************************

(defun smart-custom ()
  "Use a single key or mouse key to manipulate customizable settings.

Invoked via a key press when in Custom-mode.  It assumes that
its caller has already checked that the key was pressed in an
appropriate buffer and has moved the cursor there.

If key is pressed:
 (1) on the last line of the buffer, exit Custom mode, potentially
     prompting to save any changes;
 (2) at the end of any other line, scroll the window down down a windowful;
 (3) if a mouse event on a widget, activate the widget or display a menu;
 (4) anywhere else, execute the command bound to {RETURN}."
  (interactive)
  (cond ((last-line-p) (Custom-buffer-done))
	((eolp) (smart-scroll-up))
	((mouse-event-p last-command-event)
	 (widget-button-click action-key-release-args))
	 ;; Handle widgets in Custom-mode
	(t (Custom-newline (point)))))

(defun smart-custom-assist ()
  "Use an assist-key or mouse assist-kkey to manipulate customizable settings.

Invoked via a key press when in Custom-mode.  It assumes that
its caller has already checked that the key was pressed in an
appropriate buffer and has moved the cursor there.

If key is pressed:
 (1) on the last line of the buffer, exit Custom mode, potentially
     prompting to save any changes;
 (2) at the end of any other line, scroll the window down down a windowful;
 (3) if a mouse event on a widget, activate the widget or display a menu;
 (4) anywhere else, execute the command bound to {RETURN}."
  (interactive)
  (cond ((last-line-p) (Custom-buffer-done))
	((eolp) (smart-scroll-down))
	((mouse-event-p last-command-event)
	 (widget-button-click action-key-release-args))
	 ;; Handle widgets in Custom-mode
	(t (Custom-newline (point)))))




;;; ************************************************************************
;;; smart-calendar functions
;;; ************************************************************************

(defun smart-calendar ()
  "Use a single key or mouse key to manipulate the scrolling calendar.

Invoked via a key press when in calendar-mode.  It assumes that its
caller has already checked that the key was pressed in an appropriate buffer
and has moved the cursor there.

If key is pressed:
 (1) at the end of the buffer, the calendar is scrolled forward 3 months;
 (2) to the left of any dates on a calendar line, the calendar is scrolled
     backward 3 months;
 (3) on a date, the diary entries for the date, if any, are displayed."

  (interactive)
  (cond ((smart-eobp) (calendar-cursor-to-nearest-date)
	 (calendar-scroll-left-three-months 1))
	((< (current-column) 5) (calendar-cursor-to-nearest-date)
	 (calendar-scroll-right-three-months 1))
	(t (calendar-cursor-to-nearest-date)
	   (diary-view-entries 1))))

(defun smart-calendar-assist ()
  "Use the assist-key or mouse assist-key to manipulate the scrolling calendar.

Invoked via an assist-key press when in calendar-mode.  It assumes that its
caller has already checked that the assist-key was pressed in an appropriate
buffer and has moved the cursor there.

If assist-key is pressed:
 (1) at the end of the buffer, the calendar is scrolled backward 3 months;
 (2) to the left of any dates on a calendar line, the calendar is scrolled
     forward 3 months;
 (3) anywhere else, all dates with marking diary entries are marked in the
     calendar window."

  (interactive)
  (cond ((smart-eobp) (calendar-cursor-to-nearest-date)
	 (calendar-scroll-right-three-months 1))
	((< (current-column) 5) (calendar-cursor-to-nearest-date)
	 (calendar-scroll-left-three-months 1))
	(t (diary-mark-entries))))

;;; ************************************************************************
;;; smart-company mode functions
;;; ************************************************************************

;; These functions are called from hkey-alist when keyboard Smart Keys
;; are used.  For mouse keys, they are bound to local keys in
;; company-mode's minor mode map.

(defun smart-company-to-definition (event)
  "Action Key binding for company-mode completions popup to show item definition.
Use left mouse key, RET or TAB key to select a completion and exit."
  (interactive "e")
  (when (mouse-event-p last-command-event)
    (company-select-mouse event))
  (company-show-location))

(defun smart-company-help (event)
  "Assist Key binding for company-mode completions popup to show item doc."
  (interactive "e")
  (when (mouse-event-p last-command-event)
    (company-select-mouse event))
  (if (featurep 'company-quickhelp)
      (company-quickhelp-manual-begin)
    (company-show-doc-buffer)))

;;; ************************************************************************
;;; smart-dired functions
;;; ************************************************************************

(defun smart-dired-pathname-up-to-point ()
  "Return the part of the pathname up through point, else current directory path.
Assume point is on the first line of a Dired buffer.  Use for
direct selection of an ancestor directory of this directory."
  (interactive)
  (if (not (looking-at "\\s-*$"))
      (save-excursion
	(re-search-forward "[/:\n]" nil t)
	(buffer-substring-no-properties
	 (if (and (not (bobp)) (= (preceding-char) ?/))
	     (point)
	   (1- (point)))
	 (progn (beginning-of-line)
		(skip-syntax-forward "-")
		(point))))
    default-directory))

(defun smart-dired ()
  "Use a single key or mouse key to manipulate directory entries.

Invoked via a key press when in `dired-mode'.  It assumes that its
caller has already checked that the key was pressed in an appropriate buffer
and has moved the cursor there.

If key is pressed:
 (1) within an entry line, the selected file/directory is displayed
     for editing, normally in another window but if an entry has been dragged
     for display in another window, then this entry is displayed in the current
     window (DisplayHere minor mode is shown in the mode-line; use {g}
     to disable it)
 (2) on a dired header line (other than the end of line):
     (a) within the leading whitespace, then if any deletes are to be
         performed, they are executed after user verification; otherwise,
         nothing is done;
     (b) otherwise, dired is run in another window on the ancestor directory
         of the current directory path up through the location of point;
         if point is on the first character, then the / root directory
         is used.
 (3) on or after the last line in the buffer, this dired invocation is quit."

  (interactive)
  (cond ((save-excursion
	   (forward-line 0)
	   (looking-at dired-subdir-regexp))
	 (cond ((and (looking-at "\\s-")
		     (save-excursion
		       (skip-syntax-backward "-"))
		     (bolp))
		;; In whitespace at beginning of a directory header line, perform deletes.
		(if (save-excursion
		      (goto-char (point-min))
		      (re-search-forward "^D" nil t))
		    (cond ;; For Tree-dired compatibility
		     ((fboundp 'dired-do-flagged-delete)
		      (dired-do-flagged-delete))
		     ((fboundp 'dired-do-deletions)
		      (dired-do-deletions))
		     (t (error "(smart-dired): No Dired expunge function")))))
	       (t (hpath:find (smart-dired-pathname-up-to-point)))))
	((last-line-p) (quit-window))
	(t (hpath:find (dired-get-filename nil t)))))

(defun smart-dired-assist ()
  "Use a single assist-key or mouse assist-key to manipulate directory entries.

Invoked via an assist-key press when in `dired-mode'.  It assumes that its
caller has already checked that the assist-key was pressed in an appropriate
buffer and has moved the cursor there.

If assist-key is pressed:
 (1) on a `~' character, all backup files in the directory are marked for
     deletion;
 (2) on a `#' character, all auto-save files in the directory are marked for
     deletion;
 (3) anywhere else within an entry line, the current entry is marked for
     deletion;
 (4) on or after the last line in the buffer, all delete marks on all entries
     are undone."

  (interactive)
  (cond ((or (last-line-p) (and (first-line-p) (eolp)))
	 (dired-unmark-all-files ?D)
	 (goto-char (point-max)))
	((looking-at "~") (dired-flag-backup-files))
	((looking-at "#") (dired-flag-auto-save-files))
	(t
	 ;; Prevent any region selection from causing multiple files
	 ;; to be marked for deletion; we want to mark only one.
	 (deactivate-mark t)
	 (dired-flag-file-deletion 1))))

;;; ************************************************************************
;;; smart-gnus functions
;;; ************************************************************************

(defun smart-gnus-group ()
  "Use a key or mouse key to move through Gnus Newsgroup listings.
Invoked via a key press when in gnus-group-mode.  It assumes that its caller
has already checked that the key was pressed in an appropriate buffer and has
moved the cursor to the selected buffer.

If key is pressed within:
 (1) a GNUS-GROUP line, that newsgroup is read;
 (2) if `gnus-topic-mode' is active, and on a topic line, the topic is
     expanded or collapsed as needed;
 (3) to the left of any GNUS-GROUP line, on any of the whitespace, the current
     group is unsubscribed or resubscribed;
 (4) at the end of the GNUS-GROUP buffer, after all lines, checks for new
     news."

  (interactive)
  (cond ((last-line-p) (gnus-group-get-new-news))
	((progn (skip-chars-backward " U") (bolp))
	 (gnus-group-unsubscribe-current-group))
	((gnus-topic-mode-p) (gnus-topic-read-group))
	(t (gnus-group-read-group nil))))

(defun smart-gnus-group-assist ()
  "Use an assist-key or assist-mouse key to move through Gnus Newsgroup listings.
Invoked via an assist-key press when in gnus-group-mode.  It assumes that its
caller has already checked that the key was pressed in an appropriate buffer
and has moved the cursor to the selected buffer.

If key is pressed within:
 (1) a GNUS-GROUP line, that newsgroup is read;
 (2) if `gnus-topic-mode' is active, and on a topic line, the topic is
     expanded or collapsed as needed;
 (3) to the left of any GNUS-GROUP line, on any of the whitespace, the user is
     prompted for a group name to subscribe or unsubscribe to;
 (4) at the end of the GNUS-GROUP buffer, after all lines, quits from the
     newsreader."

  (interactive)
  (cond ((last-line-p) (gnus-group-exit))
	((progn (skip-chars-backward " U") (bolp))
	 (call-interactively 'gnus-group-unsubscribe-group))
	((gnus-topic-mode-p) (gnus-topic-read-group))
	(t (gnus-group-read-group nil))))

(defun smart-gnus-summary ()
  "Use a key or mouse key to move through Gnus News article listings.
Invoked via a key press when in gnus-summary-mode.  It assumes that its caller
has already checked that the key was pressed in an appropriate buffer and has
moved the cursor to the selected buffer.

If key is pressed within:
 (1) to the left of an article number, that article is marked as unread;
 (2) a GNUS-SUMMARY line, that article is read, marked deleted, and scrolled
     forward;
 (3) at the end of the GNUS-SUMMARY buffer, the next undeleted article
     is read or the next group is entered."

  (interactive)
  (cond ((last-line-p)
	 (if gnus-current-article
	     (progn (goto-char (point-min))
		    (re-search-forward
		     (format "^.[ ]+%d:" gnus-current-article) nil t)
		    (setq this-command 'gnus-summary-next-page)
		    (call-interactively 'gnus-summary-next-page))
	   (goto-char (point-min))
	   (setq this-command 'gnus-summary-first-unread-article)
	   (call-interactively 'gnus-summary-first-unread-article)))
	((save-excursion (skip-chars-backward " D") (bolp))
	 (gnus-summary-mark-article-as-unread ?\ )
	 (forward-line 1))
	(t (setq this-command 'gnus-summary-next-page)
	   (call-interactively 'gnus-summary-next-page))))

(defun smart-gnus-summary-assist ()
  "Use an assist-key or assist-mouse key to move through Gnus News articles.
Invoked via an assist-key press when in gnus-summary-mode.  It assumes that its
caller has already checked that the key was pressed in an appropriate buffer
and has moved the cursor to the selected buffer.

If key is pressed within:
 (1) to the left of an article number, that article is marked as unread;
 (2) a GNUS-SUMMARY line, that article is read and scrolled backward;
 (3) at the end of the GNUS-SUMMARY buffer, the summary is exited, the user
     is returned to group mode."

  (interactive)
  (cond ((last-line-p)
	 (setq this-command 'gnus-summary-prev-page)
	 (call-interactively 'gnus-summary-exit))
	((save-excursion (skip-chars-backward " D") (bolp))
	 (gnus-summary-mark-article-as-unread ?\ )
	 (forward-line -1))
	(t (setq this-command 'gnus-summary-prev-page)
	   (call-interactively 'gnus-summary-prev-page))))

(defun smart-gnus-article ()
  "Use a key or mouse key to move through Gnus netnews articles.

Invoked via a key press when in gnus-article-mode.
It assumes that its caller has already checked that the key was pressed in an
appropriate buffer and has moved the cursor to the selected buffer.

If key is pressed within:
 (1) the first line or end of an article, the next unread message is displayed;
 (2) the first line of an Info cross reference, the reference is followed;
 (3) anywhere else, the window is scrolled up a windowful."
  (interactive)
  (cond ((or (last-line-p) (and (not (eolp)) (first-line-p)))
	 (unwind-protect
	     (progn (set-buffer gnus-summary-buffer)
		    (setq this-command 'gnus-summary-next-unread-article)
		    (gnus-summary-next-unread-article)
		    (gnus-summary-goto-subject gnus-current-article))
	   (let ((artic (get-buffer-window gnus-article-buffer)))
	     (if artic (select-window artic)))))
	((and (not (eolp)) (Info-handle-in-note)))
	(t (smart-scroll-up))))

(defun smart-gnus-article-assist ()
  "Use an assist-key or mouse assist-key to move through Gnus netnews articles.

Invoked via an assist-key press when in gnus-article-mode.  It
assumes that its caller has already checked that the assist-key
was pressed in an appropriate buffer and has moved the cursor to
the selected buffer.

If assist-key is pressed within:
 (1) the first line or end of an article, the previous message is displayed;
 (2) the first line of an Info cross reference, the reference is followed;
 (3) anywhere else, the window is scrolled down a windowful."
  (interactive)
  (cond ((or (last-line-p) (and (not (eolp)) (first-line-p)))
	 (unwind-protect
	     (progn (set-buffer gnus-summary-buffer)
		    (setq this-command 'gnus-summary-prev-article)
		    (gnus-summary-prev-article nil)
		    (gnus-summary-goto-subject gnus-current-article))
	   (let ((artic (get-buffer-window gnus-summary-buffer)))
	     (if artic (select-window artic)))))
	((and (not (eolp)) (Info-handle-in-note)))
	(t (smart-scroll-down))))

;;; ************************************************************************
;;; smart-helm functions
;;; ************************************************************************

(defun smart-helm-at-header ()
  "Return t iff Action Key depress was on a helm header.
To be precise, if Action Key depress was on the first fixed header or
a helm section header."
  (or (helm-pos-header-line-p)
      (and (eventp action-key-depress-args)
	   (eq (posn-area (event-start action-key-depress-args))
	       'header-line))))

(defun smart-helm-get-current-action (&optional action)
  "Return the helm default action.
Get it from optional ACTION, the helm saved action or from the
selected helm item."
  (helm-get-default-action (or action
                               helm-saved-action
                               (if (get-buffer helm-action-buffer)
                                   (helm-get-selection helm-action-buffer)
                                 (helm-get-actions-from-current-source)))))

(defun smart-helm-line-has-action ()
  "Mark and return the actions for the helm selection item at the point.
Point is where Action Key was depress.  Return nil if line lacks
any action.  Assume Hyperbole has already checked that helm is
active."
  (let ((helm-buffer (if (equal helm-action-buffer (buffer-name)) helm-buffer (buffer-name))))
    (save-excursion
      (with-helm-buffer
	(setq cursor-type hkey-debug) ; For testing where mouse presses set point.
	(and (eventp action-key-depress-args)
	     (goto-char (posn-point (event-start action-key-depress-args))))
	(when (not (or (smart-eobp)
		       (smart-helm-at-header)
		       (helm-pos-candidate-separator-p)))
	  (let ((helm-selection-point (point)))
	    (helm-mark-current-line)
	    (smart-helm-get-current-action)))))))

(defun smart-helm-alive-p ()
  ;; Handles case where helm-action-buffer is visible but helm-buffer
  ;; is not; fixed in helm with commit gh#emacs-helm/helm/cc15f73.
  (and (featurep 'helm)
       helm-alive-p
       (window-live-p (helm-window))
       (minibuffer-window-active-p (minibuffer-window))))

(defun smart-helm-resume-helm ()
  "Resumes helm session for the current buffer if not already active."
  (unless (smart-helm-alive-p)
    (unless (equal helm-action-buffer (buffer-name))
      ;; helm-resume doesn't seem to set this properly.
      (setq helm-buffer (buffer-name)))
    (helm-resume helm-buffer)
    (sit-for 0.2)))

(defun smart-helm-at (depress-event)
  "Return non-nil iff Smart Mouse DEPRESS-EVENT was on a helm section header.
This also includes if DEPRESS-EVENT was on a candidate separator
or at eob or eol.
If non-nil, returns a property list of the form: (section-header
<bool> separator <bool> eob <bool> or eol <bool>).  If a
section-header or separator, selects the first following
candidate line.
Assume Hyperbole has already checked that helm is active."
  (and (eventp depress-event)
       ;; Nil means in the buffer text area
       (not (posn-area (event-start depress-event)))
       (with-helm-buffer
	 (let ((opoint (point))
	       things)
	   (mouse-set-point depress-event)
	   (setq things (list 'section-header (helm-pos-header-line-p)
			      'separator (helm-pos-candidate-separator-p)
			      'eob (smart-eobp)
			      'eol (eolp)))
	   (cond ((or (plist-get things 'section-header) (plist-get things 'separator))
		  (helm-next-line 1)
		  things)
		 ((plist-get things 'eol)
		  (helm-mark-current-line)
		  things)
		 ((plist-get things 'eob)
		  things)
		 (t
		  (goto-char opoint)
		  nil))))))

(defun smart-helm-to-minibuffer ()
  "Select minibuffer window when it is active."
  (if (> (minibuffer-depth) 0)
      (select-window (minibuffer-window))))

(defun smart-helm()
  "Execute helm actions based on Action Key click locations.
Locations are:
- At the end of the buffer, quits from helm and exits the minibuffer.
- On a candidate line, performs the candidate's first action and
  remains in the minibuffer;
- On the top, fixed header line, toggles display of the selected
  candidate's possible actions;
- On an action list line, performs the action after exiting the minibuffer;
- On a source section header, moves to the next source section or
  first if on last.
- On a candidate separator line, does nothing.
- In the minibuffer window, ends the helm session and performs
  the selected item's action."
  (unless (hmouse-check-action-key)
    (error "(smart-helm): Hyperbole Action Mouse Key - either depress or release event is improperly configured"))
  (let* ((non-text-area-p (and (eventp action-key-depress-args)
			       (posn-area (event-start action-key-depress-args))))
	 (at-plist (smart-helm-at action-key-depress-args))
	 (section-hdr (plist-get at-plist 'section-header))
	 (separator (plist-get at-plist 'separator))
	 (eob (plist-get at-plist 'eob))
	 (eol (plist-get at-plist 'eol)))
    (smart-helm-resume-helm)
    ;; Handle end-of-line clicks.
    (if (and eol (not eob) (not non-text-area-p))
	(progn (with-helm-buffer (funcall action-key-eol-function))
	       (smart-helm-to-minibuffer))
      (smart-helm-to-minibuffer)
      (when (and (smart-helm-alive-p) (not separator))
	(let* ((key (kbd (cond
			  ;; Exit
			  (eob "C-g")
			  ;; Move to next source section or first if on last.
			  (section-hdr "C-o")
			  ;; If line of the key press is the first /
			  ;; header line in the window or outside the
			  ;; buffer area, then use {TAB} command to
			  ;; switch between match list and action list.
			  (non-text-area-p "TAB")
			  ;; RET: Performs action of selection and exits the minibuffer.
			  ;; C-j: Performs action of selection and stays in minibuffer.
			  (hkey-value
			   (if (helm-action-window) "RET" "C-j"))
			  (t "RET"))))
	       (binding (key-binding key)))
	  (if hkey-debug
	      (message "(HyDebug): In smart-helm, key to execute is: {%s}; binding is: %s"
		       (key-description key) binding))
	  (call-interactively binding))))))

(defun smart-helm-assist()
  "Execute helm actions based on Assist Key click locations.
Locations are:
- At the end of the buffer, quits from helm and exits the minibuffer.
- On a candidate line, display's the candidate's first action and
  remains in the minibuffer;
- On the top, fixed header line, toggles display of the selected
  candidate's possible actions;
- On an action list line, performs the action after exiting the minibuffer;
- On a source section header, moves to the previous source
  section or last if on first.
- On a candidate separator line, does nothing.
- In the minibuffer window, ends the helm session and performs
  the selected item's action."
  ;; Hyperbole has checked that this line has an action prior to
  ;; invoking this function.
  (unless (hmouse-check-assist-key)
    (error "(smart-helm-assist): Hyperbole Assist Mouse Key - either depress or release event is improperly configured"))
  (let* ((non-text-area-p (and (eventp assist-key-depress-args)
			       (posn-area (event-start assist-key-depress-args))))
	 (at-plist (smart-helm-at assist-key-depress-args))
	 (section-hdr (plist-get at-plist 'section-header))
	 (separator (plist-get at-plist 'separator))
	 (eob (plist-get at-plist 'eob))
	 (eol (plist-get at-plist 'eol))
	 (key))
    (unwind-protect
	(smart-helm-resume-helm)
      ;; Handle end-of-line clicks.
      (cond ((and eol (not eob) (not non-text-area-p))
	     (with-helm-buffer (funcall assist-key-eol-function)))
	    ((and (smart-helm-alive-p) (not separator))
	     (setq key (cond
			;; Exit
			(eob "C-g")
			;; Move to previous source section or last if on last.
			(section-hdr "M-o")
			;; If line of the key press is the first /
			;; header line in the window or outside the
			;; buffer area, then use {TAB} command to
			;; switch between match list and action list.
			(non-text-area-p "TAB")
			;; Display action for the current line and
			;; return nil.
			(t (with-help-window "*Helm Help*"
			     (let ((helm-buffer (if (equal helm-action-buffer (buffer-name))
						    helm-buffer (buffer-name))))
			       (with-helm-buffer
				 (princ "The current helm selection item is:\n\t")
				 (princ (helm-get-selection (helm-buffer-get)))
				 (princ "\nwith an action of:\n\t")
				 (princ (smart-helm-get-current-action)))
			       nil)))))
	     (if hkey-debug
		 (message "(HyDebug): In smart-helm-assist, key to execute is: {%s}; binding is: %s"
			  (if key (key-description key) "Help")
			  (if key (key-binding key) "None")))))
      (smart-helm-to-minibuffer))
    (if key (call-interactively (key-binding (kbd key))))))

;;; ************************************************************************
;;; smart-hmail functions
;;; ************************************************************************

(defun smart-hmail ()
  "Use a key or mouse key to move through e-mail messages and summaries.

Invoked via a key press when in hmail:reader or hmail:lister mode.
It assumes that its caller has already checked that the key was pressed in an
appropriate buffer and has moved the cursor to the selected buffer.

If key is pressed within:
 (1) a msg buffer, within the first line or at the end of a message,
     the next undeleted message is displayed;
 (2) a msg buffer within the first line of an Info cross reference, the
     reference is followed;
 (3) anywhere else in a msg buffer, the window is scrolled up a windowful; 
 (4) a msg summary buffer on a header entry, the message corresponding to
     the header is displayed in the msg window;
 (5) a msg summary buffer, on or after the last line, the messages marked
     for deletion are expunged."

  (interactive)
  ;;
  ;; Branch on buffer type
  ;;
  (cond ((eq major-mode hmail:reader)
	 (cond ((or (last-line-p) (and (not (eolp)) (first-line-p)))
		(rmail:msg-next))
	       ((and (not (eolp)) (Info-handle-in-note)))
	       ((smart-scroll-up))))
	;;
	;; Assume are in msg summary buffer
	;;
	((last-line-p) (lmail:expunge))
	(t (lmail:goto))))

(defun smart-hmail-assist ()
  "Use an assist key or mouse key to move through e-mail messages and summaries.

Invoked via an assist key press when in hmail:reader or
hmail:lister mode.  It assumes that its caller has already
checked that the assist-key was pressed in an appropriate buffer
and has moved the cursor to the selected buffer.

If assist-key is pressed within:
 (1) a msg buffer, within the first line or at the end of a message,
     the previous undeleted message is displayed;
 (2) a msg buffer within the first line of an Info cross reference, the
     reference is followed;
 (3) anywhere else in a msg buffer, the window is scrolled down a windowful;
 (4) a msg summary buffer on a header entry, the message corresponding to
     the header is marked as deleted;
 (5) a msg summary buffer, on or after the last line, all messages are
     marked undeleted."

  (interactive)
  ;;
  ;; Branch on buffer type
  ;;
  (cond ((eq major-mode hmail:reader)
	 (cond ((or (last-line-p) (and (not (eolp)) (first-line-p)))
		(rmail:msg-prev))
	       ((and (not (eolp)) (Info-handle-in-note)))
	       ((smart-scroll-down))))
	;;
	;; Assume are in msg summary buffer
	;;
	((last-line-p) (lmail:undelete-all))
	(t (lmail:delete))))

;;; ************************************************************************
;;; smart-hyrolo functions
;;; ************************************************************************

(defun smart-hyrolo ()
  "In hyrolo match buffer, edit current entry.
Uses one key or mouse key.

Invoked via a key press when in the `hyrolo-display-buffer'.  Assume that
its caller has already checked that the key was pressed in an appropriate
buffer and has moved the cursor to the selected buffer."
  (interactive)
  (hyrolo-edit-entry))

(defalias 'smart-hyrolo-assist #'smart-hyrolo)

;;; ************************************************************************
;;; smart-image-dired functions
;;; ************************************************************************

(defun smart-image-dired-thumbnail ()
  "Select thumbnail and scale its image for display in another Emacs window."
  (image-dired-mouse-select-thumbnail action-key-release-args)
  (image-dired-display-thumbnail-original-image))

(defun smart-image-dired-thumbnail-assist ()
  "Select thumbnail and use the external viewer to display it.
External viewer is named by `image-dired-external-viewer'"
  (image-dired-mouse-select-thumbnail assist-key-release-args)
  (image-dired-thumbnail-display-external))

;;; ************************************************************************
;;; smart-imenu functions
;;; ************************************************************************

(defun smart-imenu-display-item-where (item-name item-pos)
  "Display an ITEM-NAME defined at ITEM-POS within the current buffer.
Uses the imenu library and the value of `hpath:display-where' to display."
  (hpath:display-buffer (current-buffer))
  (funcall imenu-default-goto-function item-name item-pos))

(defun smart-imenu-item-at-p (&optional variable-flag)
  "Return marker position for identifier at point in current buffer's imenu.
If no identifier at point is in the current buffer's imenu, return nil.
With optional VARIABLE-FLAG non-nil, matches to variable definitions only.

Does nothing unless imenu has been loaded and an index has been
created for the current buffer.  When return value is non-nil, also
sets `hkey-value' to (identifier . identifier-definition-buffer-position)."
  (and (featurep 'imenu) imenu--index-alist
       (setq hkey-value (smart-imenu-item-p hkey-value variable-flag))
       (setq hkey-value (cons (hargs:find-tag-default) hkey-value))
       (cdr hkey-value)))

;; Derived from `imenu' function in the imenu library.
(defun smart-imenu-item-p (index-key &optional variable-flag no-recurse-flag)
  "Return the definition marker position for INDEX-KEY in current buffer's imenu.
Return nil if INDEX-KEY is not in the imenu.  If INDEX-KEY is
both a function and a variable, the function definition is used
by default; in such a case, when optional VARIABLE-FLAG is
non-nil, the variable definition is used instead.
NO-RECURSE-FLAG non-nil prevents infinite recursions."
  (when (stringp index-key)
    (let (index-item
	  index-position)
      ;; Convert a string to an alist element.
      (if variable-flag
	  ;; Match to variable definitions only.
	  (setq index-item (assoc index-key
				  (cdr (assoc "Variables" (imenu--make-index-alist)))))
	;; First try to match a function definition and if that fails,
	;; then allow variable definitions and other types of matches as well.
	(let ((alist (imenu--make-index-alist)))
	  (setq index-item (or (assoc index-key alist)
			       ;; Does nothing unless the dash Emacs Lisp
			       ;; library is available for the -flatten function.
			       (and (require 'dash nil t)
			            (progn
			              (declare-function -flatten "ext:dash")
				      (assoc index-key (-flatten alist))))))))
      (when index-item
	(setq index-position (when (markerp (cdr index-item))
			       (marker-position (cdr index-item))))
	(if (memq index-position '(1 -99))
	    ;; If index position is 1 or -99, this means the index markers have
	    ;; become out of date after buffer edits (likely imenu-auto-rescan
	    ;; is nil), so do a single rescan to try to fix this.
	    (unless no-recurse-flag
	      (setq imenu--index-alist nil)
	      (imenu--make-index-alist t)
	      (smart-imenu-item-p index-key variable-flag t))
	  index-position)))))

;;; ************************************************************************
;;; smart-info functions
;;; ************************************************************************
;;; In "hmouse-info.el".


;;; ************************************************************************
;;; smart-magit functions
;;; ************************************************************************

(defun smart-magit-display-file (return-command)
  "Execute Magit command bound to return, possibly using hpath:display-buffer."
  (cond ((eq return-command #'magit-diff-visit-file)
	 ;; Use Hyperbole display variable to determine where
	 ;; to display the file of the diff.
	 (magit-diff-visit-file--internal
	  (magit-file-at-point t t) nil #'hpath:display-buffer))
	(t (call-interactively return-command))))

(defun smart-magit ()
  "Use a key or mouse key to jump to source and to hide/show changes.

Invoked via a key press when in a magit mode and not on a button.
It assumes that its caller has already checked that the key was
pressed in an appropriate buffer and has moved the cursor to the
selected buffer.

If key is pressed:
 (1) on the last line, quit from the magit mode (\"q\" key binding);
 (2) at the end of a line, scroll up a windowful;
 (3) on an initial read-only header line, cycle visibility of diff sections;
 (4) anywhere else, hide/show the thing at point (\"TAB\" key binding)
     unless that does nothing in the mode, then jump to the thing at
     point (\"RET\" key binding) but display based on the value of
     `hpath:display-where'."
  (interactive)
  (cond ((last-line-p)
	 (call-interactively (key-binding "q")))
	((eolp)
	 (smart-scroll-up))
	(t
	 (let ((magit-display-buffer-function #'hpath:display-buffer))
	   (call-interactively #'smart-magit-tab)))))

(defun smart-magit-assist ()
  "Use an assist key or mouse key to jump to source and to hide/show changes.

Invoked via an assist key press when in a magit mode and not on a
button.  It assumes that its caller has already checked that the
assist-key was pressed in an appropriate buffer and has moved the
cursor to the selected buffer.

If assist-key is pressed:
 (1) on the last line, quit from the magit mode (\"q\" key binding);
 (2) at the end of a line, scroll down a windowful;
 (3) on an initial read-only header line, cycle visibility of all sections;
 (4) anywhere else, jump to the thing at point (\"RET\" key binding)
     but display based on the value of `hpath:display-where'."
  (interactive)
  (cond ((last-line-p)
	 (call-interactively (key-binding "q")))
	((eolp)
	 (smart-scroll-down))
	(t
	 (let ((magit-display-buffer-function #'hpath:display-buffer)
	       (current-prefix-arg)
	       (non-text-area-p (and (eventp action-key-depress-args)
				     (posn-area (event-start action-key-depress-args)))))
	   (if non-text-area-p
	       (magit-section-cycle-global)
	     (smart-magit-display-file (key-binding (kbd "RET"))))))))

;; Silence compiler about unknown slot. From eieio-tests.el
(eval-when-compile
  (dolist (slot '(content washer hidden start))
    (cl-pushnew slot eieio--known-slot-names)))

;; Thanks to Jonas Bernoulli <tarsius>, magit author, for most of this
;; next function.
;; Usage: (define-key magit-section-mode-map "TAB" 'smart-magit-tab)
(defun smart-magit-tab (section)
  "Toggle visibility of the body of the current SECTION."
  (interactive (list (magit-current-section)))
  (require 'magit)
  (let* ((magit-display-buffer-function #'hpath:display-buffer)
	 (non-text-area-p (and (eventp action-key-depress-args)
			       (posn-area (event-start action-key-depress-args)))))
    (cond (non-text-area-p (magit-section-cycle-diffs))
	  ((eq section magit-root-section)
	   (user-error "Cannot hide root section"))
          ((or (oref section content)
	       (oref section washer))
	   (goto-char (oref section start))
	   (if (oref section hidden)
	       (magit-section-show section)
	     (magit-section-hide section)))
          (t
	   (if-let ((command (key-binding (kbd "RET"))))
	       (progn (setq last-command-event ?\()
		      (setq this-command command)
		      (smart-magit-display-file command))
	     (user-error "Nothing to visit either"))))))

;;; ************************************************************************
;;; smart-man functions
;;; ************************************************************************

;; "man-apropos.el" which contains the unix-apropos functions below is a
;; part of InfoDock; these functions are not called unless this
;; library has been loaded and is in use.  It generates a buffer of apropos
;; listing and allows selection and associated man page display.
;;
;; Man page cross-references in Emacs man buffers are handled
;; separately via the 'man-apropos' implicit button type.
;;

(defun smart-apropos ()
  "Move through UNIX man apropos listings by using one key or mouse key.

Invoked via a key press when in `unix-apropos-mode'.  It assumes that
its caller has already checked that the key was pressed in an appropriate
buffer and has moved the cursor to the selected buffer.

If key is pressed:
 (1) on a UNIX man apropos entry, the man page for that entry is displayed in
     another window;
 (2) on or after the last line, the buffer in the other window is scrolled up
     a windowful."

  (interactive)
  (if (last-line-p)
      (scroll-other-window)
    ;; Called only if man-apropos.el of InfoDock is loaded
    (when (fboundp #'unix-apropos-get-man)
      (unix-apropos-get-man))))

(defun smart-apropos-assist ()
  "Move through UNIX man apropos listings by using assist-key or mouse assist-key.

Invoked via an assist-key press when in `unix-apropos-mode'.  It assumes that
its caller has already checked that the assist-key was pressed in an appropriate
buffer and has moved the cursor to the selected buffer.

If assist-key is pressed:
 (1) on a UNIX man apropos entry, the man page for that entry is displayed in
     another window;
 (2) on or after the last line, the buffer in the other window is scrolled down
     a windowful."

  (interactive)
  (if (last-line-p)
      (scroll-other-window (- 3 (window-height)))
    ;; Called only if man-apropos.el of InfoDock is loaded
    (when (fboundp #'unix-apropos-get-man)
      (unix-apropos-get-man))))

(defun smart-man-display (lisp-form)
  "Evaluate LISP-FORM returned from `smart-man-entry-ref' to display a man page."
  (eval lisp-form))

(defun smart-man-entry-ref ()
  "Return form which displays referenced manual entry that point is on or nil.
Handles references in sections: NAME, SEE ALSO, or PACKAGES USED.  Also can
display C routine definitions selected in a man page, see
`smart-man-c-routine-ref'.

Man page buffer must either have an attached file or else a `man-path'
local variable containing its pathname."
  (interactive)
  (let ((ref ""))
    (if (not (or (if (string-match "Manual Entry\\|\\*man "
				   (buffer-name (current-buffer)))
		     (progn (and (boundp 'man-path) man-path
				 (setq ref (hpath:symlink-referent man-path)))
			    t))
		 (if buffer-file-name
		     (string-match "/man/" (setq ref (hpath:symlink-referent
						      buffer-file-name))))))
	(setq ref nil)
      (or (setq ref (or (smart-man-file-ref)
			(smart-man-c-routine-ref)))
	  (save-excursion
	    (let ((opoint (point))
		  (case-fold-search))
	      (and
	       (re-search-backward "^[.A-Z]" nil t)
	       (looking-at
		"\\(\\.SH[ \t]+\\)?\\(SEE ALSO\\|NAME\\|PACKAGES USED\\)")
	       (progn (goto-char opoint)
		      (skip-chars-backward "-_a-zA-Z0-9?.(")
		      (let ((start (point)))
			(skip-chars-forward "-_a-zA-Z0-9?.()")
			(setq ref (buffer-substring start (point)))
			;; Leave only one char within ref parens
			(if ref
			    (if (string-match "(\\(.\\)\\(.+\\))" ref)
				(setq ref (concat (substring ref 0 (match-end 1))
						  "\)")))))))))))
    (cond ((equal ref "") nil)
	  ((stringp ref) (list 'manual-entry ref))
	  (t ref))))

(defun smart-man-c-routine-ref ()
  "Return form to jump to the definition of the C function whose name is at point.
Valid sections within the man page are: ROUTINES, MACROS or FUNCTIONS.
Uses (smart-tags-file-list) function to determine the tags file from which to
locate the definition."
  (let ((ref)
	(opoint (point))
	(case-fold-search))
    (save-excursion
      (and (re-search-backward "^[.A-Z]" nil t)
	   (looking-at "^\\(FUNCTIONS\\|ROUTINES\\|MACROS\\)[ \t\n\r]")
	   (progn (goto-char opoint)
		  (skip-chars-backward "_~<>:a-zA-Z0-9(")
		  (if (or (looking-at "\\([_~<>:a-zA-Z0-9]+\\)[ \t\n\r]*(")
			  (looking-at "\\([_~<:A-Z][_<>:A-Z0-9]+\\)"))
		      (setq ref (buffer-substring
				 (match-beginning 1) (match-end 1)))))))
    (if ref
	(list 'smart-tags-display ref nil
	      (smart-tags-file-list (and (boundp 'man-path) man-path))))))

(defun smart-man-file-ref ()
  "Return form to eval to display file whose name is at point.
Enabled within a FILES man page section.
If not on a file name, returns nil."
  (let ((ref)
	(opoint (point))
	(case-fold-search))
    (save-excursion
      (and (re-search-backward "^[.A-Z]" nil t)
	   (looking-at "^FILES[ \t\n\r]")
	     (progn (goto-char opoint)
		    (skip-chars-backward "^ \t")
		    (if (looking-at "/[^ \t\n\r]+")
			(setq ref (buffer-substring
				   (match-beginning 0) (match-end 0)))))))
    (if ref
	(list (if (br-in-browser)
		  'find-file 'find-file-other-window)
	      ref))))

;;; ************************************************************************
;;; smart-org functions
;;; ************************************************************************

(defun smart-org ()
  "Follow Org mode references, cycles outline visibility and executes code blocks.
Active when `hsys-org-enable-smart-keys' is non-nil,

When the Action Key is pressed:

  1. If on an Org todo keyword, cycle through the keywords in
     that set or if final done keyword, remove it.

  2. If on an Org agenda item, jump to the item for editing.

  3. Within a radio or internal target or a link to it, jump between
     the target and the first link to it, allowing two-way navigation.

  4. Follow other internal links in Org mode files.

  5. Follow Org mode external links.

  6. When on a Hyperbole button, activate the button.

  7. With point on the :dir path of a code block definition, display the
     directory given by the path.

  8. With point on any #+BEGIN_SRC, #+END_SRC, #+RESULTS, #+begin_example
     or #+end_example header, execute the code block via the Org mode
     standard binding of {C-c C-c}, (org-ctrl-c-ctrl-c).
  
  9. When point is on an Org mode heading, cycle the view of the subtree
     at point.

  10. In any other context besides the end of a line, invoke the Org mode
      standard binding of {M-RET}, (org-meta-return).

When the Assist Key is pressed, it behaves just like the Action Key except
in these contexts:

  1. If on an Org todo keyword, move to the first todo keyword in
     the next set, if any.

  2. If on an Org mode link or agenda item, display Hyperbole
     context-sensitive help.

  3. On a Hyperbole button, perform the Assist Key function, generally
     showing help for the button.

  4. With point on the :dir value of a code block definition, display
     a help summary of this implicit directory button.

  5. With point on any #+BEGIN_SRC, #+END_SRC, #+RESULTS, #+begin_example
     or #+end_example header, remove source block results.

  6. Not on a Hyperbole button but on an Org mode heading, cycle
     through views of the whole buffer outline.

To disable ALL Hyperbole support within Org major and minor modes, set the
custom option `hsys-org-enable-smart-keys' to nil.  Then in Org modes, this
will invoke `org-meta-return'.

Org links may be used outside of Org mode buffers.  Such links are
handled by the separate implicit button type, `org-link-outside-org-mode'."
  (when (funcall hsys-org-mode-function)
    (let (start-end)
      (cond ((not hsys-org-enable-smart-keys)
	     (when (hsys-org-meta-return-shared-p)
	       (hact 'hsys-org-meta-return))
	     ;; Ignore any further Smart Key non-Org contexts
	     t)
	    ((eq hsys-org-enable-smart-keys t)
	     (cond ((or (hsys-org-todo-at-p)
			(eq last-command #'org-todo))
		    (if (not assist-flag)
			(hact 'hsys-org-todo-cycle)
		      (hact 'hsys-org-todo-set-cycle)))
		   ((hsys-org-agenda-item-at-p)
		    (if (not assist-flag)
			(progn (hsys-org-set-ibut-label (cons (line-beginning-position) (line-end-position)))
			       (hact 'org-agenda-show-and-scroll-up current-prefix-arg))
		      (hact 'hkey-help))
		    ;; Ignore any further Smart Key non-Org contexts
		    t)
		   ((hsys-org-radio-target-def-at-p)
		    (hact 'org-radio-target-link)
		    t)
		   ((setq start-end (hsys-org-internal-target-def-at-p))
		    (hsys-org-set-ibut-label start-end)
		    (hact 'org-internal-target-link)
		    t)
		   ((setq start-end (hsys-org-link-at-p))
		    (if (not assist-flag)
			(progn (hsys-org-set-ibut-label start-end)
			       (hact 'org-link))
		      (hact 'hkey-help))
		    t)
		   ((hbut:at-p)
		    ;; Fall through until Hyperbole button context and
		    ;; activate normally.
		    nil)
		   ((or (hsys-org-src-block-start-at-p)
			(save-excursion (forward-line 0)
					(or (looking-at org-babel-result-regexp)
					    (looking-at "^[	 ]*#\\+\\(end_src\\|begin_example\\|end_example\\)"))))
		    (hact (lambda ()
			    (save-excursion
			      (unless (hsys-org-src-block-start-at-p)
				(re-search-backward org-babel-src-block-regexp nil t))
			      (cond ((not assist-flag)
				     (org-ctrl-c-ctrl-c))
				    ((org-babel-where-is-src-block-result)
				     (org-babel-remove-result)
				     (message "Code block results removed."))
				    (t (message "No results to remove for this code block."))))))
		    t)
		   ((hsys-org-heading-at-p)
		    (if (not assist-flag)
			(hact 'hsys-org-cycle)
		      (hact 'hsys-org-global-cycle))
		    t)
		   ((equal (hsys-org-get-value :language) "python")
		    (setq hkey-value (smart-python-at-tag-p))
		    (hact 'smart-python hkey-value))
		   (t
		    ;; Continue with any further Smart Key non-Org contexts
		    nil)))
	    ((eq hsys-org-enable-smart-keys 'buttons)
	     (cond ((hsys-org-radio-target-def-at-p)
		    (hact 'org-radio-target-link)
		    t)
		   ((setq start-end (hsys-org-link-at-p))
		    (if (not assist-flag)
			(progn (hsys-org-set-ibut-label start-end)
			       (hact 'org-link))
		      (hact 'hkey-help))
		    t)
 		   ((hbut:at-p)
		    ;; Fall through until Hyperbole button context and
		    ;; activate normally.
		    nil)
		   ((equal (hsys-org-get-value :language) "python")
		    (setq hkey-value (smart-python-at-tag-p))
		    (hact 'smart-python hkey-value ''next-tag))
		   (t
		    (when (hsys-org-meta-return-shared-p)
		      (hact 'hsys-org-meta-return))
		    ;; Ignore any further Smart Key non-Org contexts
		    t)))
	    (t
	     ;; hsys-org-enable-smart-keys is set to t, so try other Smart
	     ;; contexts
	     nil)))))

;;; ************************************************************************
;;; smart-outline functions
;;; ************************************************************************

;; The functions in this section may require InfoDock's version of outline.el
;; for smart-outline-cut to work.

(defvar smart-outline-cut nil
  "Non-nil means outline region was cut and is ready to be pasted at point.")

(eval-after-load "outline"
  #'(mapc (lambda (mode)
	    (add-hook mode (lambda ()
			     (make-local-variable 'smart-outline-cut)
			     ;; Non-nil means outline region was cut
			     ;; and is available to be pasted at point.
			     (setq smart-outline-cut nil))))
	  '(outline-mode-hook outline-minor-mode-hook)))

(defun smart-outline-level ()
  "Return outline level if point is on a line that begins with `outline-regexp'.
If on other line return 0."
  (save-excursion
    (beginning-of-line)
    (if (looking-at outline-regexp)
	(funcall outline-level)
      0)))

(defun smart-outline ()
  "Collapse, expand, and move outline entries.
Invoked via a key press when in `outline-mode'.  It assumes that
its caller has already checked that the key was pressed in an appropriate
buffer and has moved the cursor to the selected buffer.

If key is pressed:
 (1) after an outline heading has been cut via the Action Key, then paste the
     cut heading at point;
 (2) at the end of buffer, show all buffer text
 (3) at the beginning of a heading line, cut the headings subtree from the
     buffer;
 (4) on a heading line but not at the beginning or end, if headings subtree is
     hidden then show it, otherwise hide it;
 (5) at the end of a line, invoke `action-key-eol-function', typically to
     scroll up a windowful."

  (interactive)
  (cond (smart-outline-cut
	 (setq smart-outline-cut nil) (yank))
	((smart-eobp) (outline-show-all))
	((and (bolp) (looking-at outline-regexp))
	 (setq smart-outline-cut t)
	 (kill-region
	  (point)
	  (or (outline-get-next-sibling)
	      ;; Skip past start of current entry
	      (progn (re-search-forward outline-regexp nil t)
		     (smart-outline-to-entry-end t)))))
	((eolp)
	 (funcall action-key-eol-function))
	((zerop (smart-outline-level))
	 nil)
	;; On an outline heading line but not at the start/end of line.
	((smart-outline-subtree-hidden-p)
	 (outline-show-subtree))
	(t (outline-hide-subtree))))


(defun smart-outline-assist ()
  "Collapse, expand, and move outline entries.
Invoked via an assist-key press when in `outline-mode'.  It assumes that
its caller has already checked that the assist-key was pressed in an appropriate
buffer and has moved the cursor to the selected buffer.

If assist-key is pressed:
 (1) after an outline heading has been cut via the action-key, allow multiple
     pastes throughout the buffer (last paste should be done with
     the Action Key, not the Assist Key);
 (2) at the end of buffer, hide all bodies in buffer;
 (3) at the beginning of a heading line, cut the current heading (sans
     subtree) from the buffer;
 (4) on a heading line but not at the beginning or end, if heading body is
     hidden then show it, otherwise hide it;
 (5) at the end of a line, invoke `assist-key-eol-function', typically to
     scroll down a windowful."

  (interactive)
  (cond (smart-outline-cut (yank))
	((smart-eobp) (outline-hide-body))
	((and (bolp) (looking-at outline-regexp))
	 (setq smart-outline-cut t)
	 (kill-region (point)
		      ;; Skip past start of current entry
		      (progn (re-search-forward outline-regexp nil t)
			     (smart-outline-to-entry-end))))
	((eolp)
	 (funcall assist-key-eol-function))
	((zerop (smart-outline-level))
	 nil)
	;; On an outline heading line but not at the start/end of line.
	((smart-outline-subtree-hidden-p)
	 (outline-show-entry))
	(t (outline-hide-entry))))

(defun smart-outline-to-entry-end (&optional include-sub-entries)
  "Move point past the end of the current entry.
With optional INCLUDE-SUB-ENTRIES non-nil, move to the end of the
entire subtree.  Return final point."
  (if include-sub-entries
      (progn (outline-end-of-subtree)
	     (goto-char (1+ (point))))
    (outline-next-heading))
  (point))

(defun smart-outline-subtree-hidden-p ()
  "Return t if at least initial subtree of heading is hidden, else nil."
  (and (outline-on-heading-p t)
       (outline-invisible-in-p
	(point) (or (save-excursion (re-search-forward "[\n\r]" nil t)) (point)))))

(defun smart-outline-char-invisible-p (&optional pos)
  "Return t if the character after point is invisible/hidden, else nil."
  (or pos (setq pos (point)))
  (when (or
	 ;; New-style Emacs outlines with invisible properties to hide lines
	 (outline-invisible-p pos)
	 (delq nil (mapcar (lambda (o) (overlay-get o 'invisible))
			   (overlays-at (or pos (point)))))
	 ;; Old-style Emacs outlines using \r (^M) characters to hide lines
	 (and selective-display (eq (following-char) ?\r)))
    t))

;;; ************************************************************************
;;; smart-todotxt functions
;;; ************************************************************************

(defun smart-todotxt ()
  "Use a single key or mouse key to manipulate `todotxt' items.

If key is pressed:
 (1) at the end of buffer, bury buffer
 (2) on a todo item, toggle the completion"
  (interactive)
  (cond ((smart-eobp) (todotxt-bury))
	(t (todotxt-complete-toggle))))

(defun smart-todotxt-assist ()
  "Use a single assist-key or mouse assist-key to manipulate `todotxt' items.

If key is pressed:
 (1) at the end of buffer, archive completed items
 (2) on a todo item, edit it"

  (interactive)
  (cond ((smart-eobp) (todotxt-archive))
	(t (todotxt-edit-item))))

;;;###autoload
(defun smart-eobp ()
  "Return t if point is past the last visible buffer line with text."
  (and (or (eobp)
	   ;; On a blank line and nothing but whitespace until eob
	   (save-excursion
	     (beginning-of-line)
	     (looking-at "[ \t\n\r\f]+\\'")))
       (or (not (smart-outline-char-invisible-p))
	   (not (smart-outline-char-invisible-p (1- (point)))))))

(defun smart-eolp ()
  "Return t if point is at the end of a visible line but not the end of the buffer."
  ;; smart-helm handles eol for helm buffers
  (unless (and (smart-helm-alive-p) (equal (helm-buffer-get) (buffer-name)))
    (and (not (smart-eobp)) (eolp)
	 (or (not (smart-outline-char-invisible-p))
	     (not (smart-outline-char-invisible-p (1- (point))))))))

;;; ************************************************************************
;;; smart-push-button functions
;;; ************************************************************************

;; Emacs push button support
(defun smart-push-button (&optional _pos _use-mouse-action)
  "Activate an Emacs push-button, including text-property follow-link buttons.
Button is at optional POS or at point.  USE-MOUSE-ACTION prefers
mouse-action to action property."
  (or 
   ;; Handle Emacs text-property buttons which don't work with 'button-activate'.
   ;; Use whatever command is bound to RET within the button's keymap.
   (call-interactively (or (lookup-key (get-text-property (point) 'keymap) (kbd "RET"))
			   (lambda () (interactive) nil)))
   ;; non-text-property push-buttons
   (push-button nil (mouse-event-p last-command-event))))

(defun smart-push-button-help (&optional pos use-mouse-action)
  "Show help about a push button's action.
Button is at optional POS or at point.  USE-MOUSE-ACTION prefers
mouse-action to action property."
  (let* ((button (button-at (or pos (point))))
	 (action (or (and use-mouse-action (button-get button 'mouse-action))
		     (button-get button 'action)))
	 ;; Ensure these do not invoke with-output-to-temp-buffer a second time.
	 (temp-buffer-show-hook)
	 (temp-buffer-show-function))
    (if (functionp action)
	(describe-function action)
      (hkey-help t))))

;;; ************************************************************************
;;; smart-tar functions
;;; ************************************************************************

(defun smart-tar ()
  "Use a single key or mouse key to manipulate tar file entries.

Invoked via a key press when in `tar-mode'.  It assumes that its
caller has already checked that the key was pressed in an appropriate buffer
and has moved the cursor there.

If key is pressed:
 (1) within an entry line, the selected file/directory is displayed for
     editing in the other window;
 (2) on or after the last line in the buffer, if any deletes are to be
     performed, they are executed after user verification, otherwise, this
     tar file browser is quit."

  (interactive)
  (cond ((last-line-p)
	 (let (flagged)
	   (save-excursion
	     (goto-char 1)
	     (setq flagged (re-search-forward "^D" nil t)))
	   (if flagged
	       (tar-expunge)
	     (kill-buffer nil))))
	(t (tar-extract-other-window))))

(defun smart-tar-assist ()
  "Use a single assist-key or mouse assist-key to manipulate tar file entries.

Invoked via an assist-key press when in `dired-mode'.  It assumes that its
caller has already checked that the assist-key was pressed in an appropriate
buffer and has moved the cursor there.

If assist-key is pressed:
 (1) on an entry line, the current entry is marked for deletion;
 (2) on or after the last line in the buffer, all delete marks on all entries
     are undone."

  (interactive)
  (cond ((last-line-p)
	 (tar-unflag (- (count-lines (point-min) (point-max))))
	 (goto-char (point-max)))
	(t (tar-flag-deleted 1))))

(provide 'hui-mouse)

;;; hui-mouse.el ends here<|MERGE_RESOLUTION|>--- conflicted
+++ resolved
@@ -3,11 +3,7 @@
 ;; Author:       Bob Weiner
 ;;
 ;; Orig-Date:    04-Feb-89
-<<<<<<< HEAD
-;; Last-Mod:     19-Sep-23 at 05:47:43 by Bob Weiner
-=======
 ;; Last-Mod:      6-Oct-23 at 16:13:42 by Mats Lidell
->>>>>>> b5d61f64
 ;;
 ;; SPDX-License-Identifier: GPL-3.0-or-later
 ;;
