--- conflicted
+++ resolved
@@ -3,11 +3,7 @@
 ;; Author:       Bob Weiner
 ;;
 ;; Orig-Date:    18-Sep-91 at 02:57:09
-<<<<<<< HEAD
-;; Last-Mod:     22-Oct-23 at 08:42:11 by Bob Weiner
-=======
-;; Last-Mod:     22-Oct-23 at 15:34:09 by Mats Lidell
->>>>>>> 7decf14c
+;; Last-Mod:     30-Oct-23 at 22:13:56 by Bob Weiner
 ;;
 ;; SPDX-License-Identifier: GPL-3.0-or-later
 ;;
