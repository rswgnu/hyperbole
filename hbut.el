--- conflicted
+++ resolved
@@ -3,11 +3,7 @@
 ;; Author:       Bob Weiner
 ;;
 ;; Orig-Date:    18-Sep-91 at 02:57:09
-<<<<<<< HEAD
-;; Last-Mod:     21-Jul-22 at 10:09:13 by Mats Lidell
-=======
 ;; Last-Mod:     24-Jul-22 at 11:29:49 by Bob Weiner
->>>>>>> 991e1670
 ;;
 ;; Copyright (C) 1991-2022  Free Software Foundation, Inc.
 ;; See the "HY-COPY" file for license information.
