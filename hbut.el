--- conflicted
+++ resolved
@@ -3,11 +3,7 @@
 ;; Author:       Bob Weiner
 ;;
 ;; Orig-Date:    18-Sep-91 at 02:57:09
-<<<<<<< HEAD
-;; Last-Mod:      1-Nov-23 at 22:45:56 by Bob Weiner
-=======
-;; Last-Mod:     30-Oct-23 at 22:13:56 by Bob Weiner
->>>>>>> a0167821
+;; Last-Mod:      2-Nov-23 at 01:53:00 by Bob Weiner
 ;;
 ;; SPDX-License-Identifier: GPL-3.0-or-later
 ;;
