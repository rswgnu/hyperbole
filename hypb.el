;;; hypb.el --- Miscellaneous GNU Hyperbole support features  -*- lexical-binding: t; -*-
;;
;; Author:       Bob Weiner
;;
;; Orig-Date:     6-Oct-91 at 03:42:38
<<<<<<< HEAD
;; Last-Mod:      2-Oct-23 at 05:47:51 by Bob Weiner
=======
;; Last-Mod:      3-Oct-23 at 23:30:29 by Mats Lidell
>>>>>>> b5d61f64
;;
;; SPDX-License-Identifier: GPL-3.0-or-later
;;
;; Copyright (C) 1991-2022  Free Software Foundation, Inc.
;; See the "HY-COPY" file for license information.
;;
;; This file is part of GNU Hyperbole.

;;; Commentary:

;;; Code:
;;; ************************************************************************
;;; Other required Elisp libraries
;;; ************************************************************************

(eval-and-compile (mapc #'require '(compile hversion hact locate cl-lib)))

;;; ************************************************************************
;;; Public declarations
;;; ************************************************************************

(defvar mh-e-RCS-id)
(defvar pm-version)
(defvar vm-version)

(declare-function helm-info "ext:helm")
(declare-function helm-apropos "ext:helm")
(declare-function devdocs-lookup "ext:devdocs")

;; interaction-log
(defvar ilog-buffer-name)
(defvar ilog-display-state)
(defvar ilog-idle-time)
(defvar ilog-insertion-timer)
(defvar ilog-print-lambdas)
(defvar ilog-self-insert-command-regexps)
(defvar ilog-truncation-timer)
(defvar interaction-log-mode)
(defvar interaction-log-mode-hook)

(declare-function ilog-note-buffer-change "ext:interaction-log")
(declare-function ilog-post-command "ext:interaction-log")
(declare-function ilog-record-this-command "ext:interaction-log")
(declare-function ilog-show-in-other-frame "ext:interaction-log")
(declare-function ilog-timer-function "ext:interaction-log")
(declare-function ilog-toggle-view "ext:interaction-log")
(declare-function ilog-truncate-log-buffer "ext:interaction-log")
(declare-function interaction-log-mode "ext:interaction-log")

(defvar hyperb:user-email)              ; "hinit.el"

(declare-function hkey-either "hmouse-drv")
(declare-function hycontrol-frame-to-right-center "hycontrol")

;;; ************************************************************************
;;; Public variables
;;; ************************************************************************

(defconst hypb:help-buf-prefix "*Help: Hyperbole "
  "Prefix attached to all native Hyperbole help buffer names.
This should end with a space.")

(defvar hypb:mail-address-mode-list
  '(fundamental-mode prog-mode text-mode)
  "List of major modes in which mail address implicit buttons are active.")

(defconst hypb:mail-address-tld-regexp
  (format "\\.%s\\'"
          (regexp-opt
           '("aero" "arpa" "asia" "biz" "cat" "com" "coop" "edu" "gov" "info"
             "int" "jobs" "mil" "mobi" "museum" "name" "net" "org" "pro" "tel"
             "travel" "uucp"
             "ac" "ad" "ae" "af" "ag" "ai" "al" "am" "an" "ao" "aq"
             "ar" "as" "at" "au" "aw" "ax" "az" "ba" "bb" "bd" "be" "bf" "bg" "bh"
             "bi" "bj" "bl" "bm" "bn" "bo" "br" "bs" "bt" "bv" "bw" "by" "bz" "ca"
             "cc" "cd" "cf" "cg" "ch" "ci" "ck" "cl" "cm" "cn" "co" "cr" "cu" "cv"
             "cx" "cy" "cz" "de" "dj" "dk" "dm" "do" "dz" "ec" "ee" "eg" "eh" "er"
             "es" "et" "eu" "fi" "fj" "fk" "fm" "fo" "fr" "ga" "gb" "gd" "ge" "gf"
             "gg" "gh" "gi" "gl" "gm" "gn" "gp" "gq" "gr" "gs" "gt" "gu" "gw" "gy"
             "hk" "hm" "hn" "hr" "ht" "hu" "id" "ie" "il" "im" "in" "io" "iq" "ir"
             "is" "it" "je" "jm" "jo" "jp" "ke" "kg" "kh" "ki" "km" "kn" "kp" "kr"
             "kw" "ky" "kz" "la" "lb" "lc" "li" "lk" "lr" "ls" "lt" "lu" "lv" "ly"
             "ma" "mc" "md" "me" "mf" "mg" "mh" "mk" "ml" "mm" "mn" "mo" "mp" "mq"
             "mr" "ms" "mt" "mu" "mv" "mw" "mx" "my" "mz" "na" "nc" "ne" "nf" "ng"
             "ni" "nl" "no" "np" "nr" "nu" "nz" "om" "pa" "pe" "pf" "pg" "ph" "pk"
             "pl" "pm" "pn" "pr" "ps" "pt" "pw" "py" "qa" "re" "ro" "rs" "ru" "rw"
             "sa" "sb" "sc" "sd" "se" "sg" "sh" "si" "sj" "sk" "sl" "sm" "sn" "so"
             "sr" "st" "su" "sv" "sy" "sz" "tc" "td" "tf" "tg" "th" "tj" "tk" "tl"
             "tm" "tn" "to" "tp" "tr" "tt" "tv" "tw" "tz" "ua" "ug" "uk" "um" "us"
             "uy" "uz" "va" "vc" "ve" "vg" "vi" "vn" "vu" "wf" "ws" "ye" "yt" "yu"
             "za" "zm" "zw")
           t))
  "Regular expression of most common Internet top level domain names.")

(defconst hypb:mail-address-regexp
  "\\([_a-zA-Z0-9][-_a-zA-Z0-9.!@+%]*@[-_a-zA-Z0-9.!@+%]+\\.[a-zA-Z0-9][-_a-zA-Z0-9]+\\)\\($\\|[^a-zA-Z0-9@%]\\)"
  "Regexp with group 1 matching an Internet email address.")

(defcustom hypb:rgrep-command
  ;; Only the FreeBSD version of zgrep supports all of the grep
  ;; options that Hyperbole needs: -r, --include, and --exclude
  (format "%sgrep -insIHr" (if (and (executable-find "zgrep")
                                    (string-match-p "bsd" (shell-command-to-string "zgrep --version | head -1")))
                               "z" ""))
  "*Grep command string and initial arguments to send to `hypb:rgrep' command.
It must end with a space."
  :type 'string
  :group 'hyperbole-commands)

;;; ************************************************************************
;;; Public functions
;;; ************************************************************************

;;;###autoload
(defun hypb:activate-interaction-log-mode ()
  "Configure and enable the interaction-log package for use with Hyperbole.
This displays a clean log of Emacs keys used and commands executed."
  (interactive)
  ;; Ensure package is installed
  (unless (package-installed-p 'interaction-log)
    (package-install 'interaction-log))

  ;; Ensure interaction-log-mode is disabled to removes its command
  ;; hooks which are replaced below.
  (require 'interaction-log)
  (interaction-log-mode 0)

  ;; Optional binding you can enable to display the ilog buffer
  ;; (global-set-key
  ;;          (kbd "C-h C-l")
  ;;          (lambda () (interactive) (display-buffer ilog-buffer-name)))

  ;; Display source code lambdas only
  (setq ilog-print-lambdas 'not-compiled)

  ;; Omit display of some lower-level Hyperbole commands for cleaner logs
  (mapc (lambda (cmd-str) (cl-pushnew (format "^%s$" cmd-str) ilog-self-insert-command-regexps))
        '("hyperbole" "hui:menu-enter"))

  ;; Redefine the mode to display commands on post-command-hook rather
  ;; than pre-command-hook since Hyperbole rewrites some command names
  ;; and key sequences.
  (define-minor-mode interaction-log-mode
    "Global minor mode logging keys, commands, file loads and messages.
	   Logged stuff goes to the *Emacs Log* buffer."
    :group 'interaction-log
    :lighter nil
    :global t
    :after-hook interaction-log-mode-hook
    (if interaction-log-mode
	(progn
	  (add-hook 'after-change-functions #'ilog-note-buffer-change)
	  (add-hook 'post-command-hook      #'ilog-record-this-command)
	  (add-hook 'post-command-hook      #'ilog-post-command)
	  (setq ilog-truncation-timer (run-at-time 30 30 #'ilog-truncate-log-buffer))
	  (setq ilog-insertion-timer (run-with-timer ilog-idle-time ilog-idle-time
						     #'ilog-timer-function))
	  (message "Interaction Log: started logging in %s" ilog-buffer-name))
      (remove-hook 'after-change-functions #'ilog-note-buffer-change)
      (remove-hook 'post-command-hook      #'ilog-record-this-command)
      (remove-hook 'post-command-hook      #'ilog-post-command)
      (when (timerp ilog-truncation-timer) (cancel-timer ilog-truncation-timer))
      (setq ilog-truncation-timer nil)
      (when (timerp ilog-insertion-timer) (cancel-timer ilog-insertion-timer))
      (setq ilog-insertion-timer nil)))

  ;; Define this function to display a 41 character wide ilog frame
  ;; at the right of the screen with other frame parameters that match
  ;; the frame selected when this is called.
  (defun ilog-show-in-other-frame ()
    "Display ilog in a separate frame of width 41 with parameters of selected frame.
Raise and reuse any existing single window frame displaying ilog."
    (interactive)
    (require 'hycontrol)
    (with-selected-window (selected-window)
      (let* ((win (get-buffer-window ilog-buffer-name t))
	     (frame (when win (window-frame win))))
	(if (and frame (= (with-selected-frame frame (count-windows)) 1))
	    (raise-frame frame)
	  (unless interaction-log-mode (interaction-log-mode 1))
	  (let ((params (frame-parameters)))
	    (setcdr (assq 'width params) 41)
	    (setq win (display-buffer-pop-up-frame
		       (get-buffer ilog-buffer-name)
		       (list (cons 'pop-up-frame-parameters params))))
	    (set-window-dedicated-p win t)
	    (with-selected-frame (window-frame win)
	      (hycontrol-frame-to-right-center))
	    win)))))

  ;; Enable the mode
  (interaction-log-mode 1)

  ;; Limit display to commands executed
  (with-current-buffer (get-buffer-create ilog-buffer-name)
    (setq ilog-display-state 'messages)
    ;; Changes to command-only mode
    (ilog-toggle-view)
    (message ""))

  (ilog-show-in-other-frame))

(defmacro hypb:assert-same-start-and-end-buffer (&rest body)
  "Assert that current buffer does not change following execution of BODY.
Trigger an error with traceback if the buffer is not live or its
name differs at the start and end of BODY."
  (declare (indent 0) (debug t))
  `(let ((debug-on-error t)
	 (start-buffer (current-buffer)))
     (unless (buffer-live-p start-buffer)
       (error "Start buffer, '%s', is not live" (current-buffer)))
     ;; `kill-buffer' can change current-buffer in some odd cases.
     (unwind-protect
	 (progn ,@body)
       (unless  (eq start-buffer (current-buffer))
	 (error "Start buffer, '%s', differs from end buffer, '%s'" start-buffer (current-buffer)))
       (unless (buffer-live-p start-buffer)
	 (error "End buffer, '%s', is not live" (current-buffer))))))

(defun hypb:call-process-p (program &optional infile predicate &rest args)
  "Call an external PROGRAM with INFILE for input.
If PREDICATE is given, it is evaluated in a buffer with the PROGRAM's
output and the result returned.  If PREDICATE is nil, returns t iff
program has no output or just a 0-valued output.
Rest of ARGS are passed as arguments to PROGRAM."
  (let ((buf (get-buffer-create "*test-output*"))
	(found))
    (with-current-buffer buf
      (setq buffer-read-only nil)
      (erase-buffer)
      (apply 'call-process program infile buf nil args)
      (setq found
	    (if predicate
		(eval predicate)
	      (or (= (point-max) 1) ;; No output, consider cmd a success.
		  (and (< (point-max) 4)
		       (string= (buffer-substring 1 2) "0")))))
      (set-buffer-modified-p nil)
      (kill-buffer buf))
    found))

(defun hypb:char-count (char array)
  "Return count of occurrences of CHAR in ARRAY."
  (let ((i 0) (c 0) (l (length array)))
    (while (< i l)
      (when (= char (aref array i)) (setq c (1+ c)))
      (setq i (1+ i)))
    c))

(defun hypb:chmod (op octal-permissions file)
  "Use OP and OCTAL-PERMISSIONS integer to set FILE permissions.
OP may be +, -, xor, or default =."
  (let ((func (cond ((eq op '+)   #'logior)
		    ((eq op '-)   (lambda (p1 p2) (logand (lognot p1) p2)))
		    ((eq op 'xor) #'logxor)
		    (t            (lambda (p1 p2) p2 p1)))))
    (set-file-modes file (funcall func (hypb:oct-to-int octal-permissions)
				  (file-modes file)))))

(defun hypb:cmd-key-series (cmd-sym &optional keymap)
  "Return a brace-delimited, human readable key sequence string bound to CMD-SYM.
Global keymap is used unless optional KEYMAP is given.

Trigger an error if CMD-SYM is not bound."
  (if (and cmd-sym (symbolp cmd-sym) (fboundp cmd-sym))
      (let* ((get-keys (lambda (cmd-sym keymap)
		         (key-description (where-is-internal
				           cmd-sym keymap 'first))))
	     (keys (funcall get-keys cmd-sym keymap)))
        (concat "{"
	        (if (string= keys "")
		    (concat (funcall get-keys 'execute-extended-command nil)
			    " " (symbol-name cmd-sym) " RET")
	          keys)
	        "}"))
    (error "(hypb:cmd-key-series): Invalid cmd-sym arg: %s" cmd-sym)))

(defun hypb:cmd-key-vector (cmd-sym &optional keymap)
  "Return as a vector the first key sequence bound to CMD-SYM.
Search global keymap or optional KEYMAP.  Return nil if no valid
key binding is found.

The returned value may be compared with `equal' to `this-single-command-keys'.
Use `key-description' to make it human readable."
  (where-is-internal cmd-sym keymap t))

;;;###autoload
(defun hypb:count-visible-windows ()
  "Return the number of visible, non-minibuffer windows across all frames."
  (apply '+ (mapcar (lambda (frm) (length (window-list frm)))
		    (visible-frame-list))))
;;;###autoload
(defun hypb:configuration (&optional out-buf)
  "Insert Emacs configuration information at the end of a buffer.
Use optional OUT-BUF if present, else the current buffer."
  (save-excursion
    (and out-buf (set-buffer out-buf))
    (goto-char (point-min))
    (if (re-search-forward mail-header-separator nil t)
	(forward-line 1)
      (goto-char (point-max)))
    (delete-blank-lines) (delete-blank-lines)
    (let ((start (point)))
      (insert (format "I use:\tEditor:      GNU Emacs %s\n\tHyperbole:   %s\n"
		      emacs-version hyperb:version))
      (when (and (boundp 'br-version) (stringp br-version))
	(insert (format "\tOO-Browser:  %s\n" br-version)))
      (when (and (boundp 'system-configuration) (stringp system-configuration))
	(insert (format "\tSys Type:    %s\n" system-configuration)))
      (insert (format "\tOS Type:     %s\n\tWindow Sys:  %s\n"
                      system-type (or window-system (hyperb:window-system)
				      "None")))
      (when (and (boundp 'hmail:reader) hmail:reader)
        (insert (format "\tMail Reader: %s\n"
                        (cond ((eq hmail:reader 'rmail-mode) "RMAIL")
                              ((eq hmail:reader 'vm-mode)
                               (concat "VM " vm-version))
                              ((and (eq hmail:reader 'mh-show-mode)
                                    (string-match "v ?\\([0-9]+.[0-9]+\\)"
                                                  mh-e-RCS-id))
                               (concat "MH-e "
                                       (substring mh-e-RCS-id
                                                  (match-beginning 1)
                                                  (match-end 1))))
                              ((eq hmail:reader 'pm-fdr-mode)
                               (concat "PIEmail " pm-version))))))
      (when (and (boundp 'hnews:reader) (boundp 'gnus-version) hnews:reader)
        (insert (format "\tNews Reader: %s\n" gnus-version)))
      (let ((install-type (hypb:installation-type)))
        (when install-type
          (insert (format "\tInstall:     %s, %s" (car install-type) (cadr install-type)))))
      (insert "\n")
      ;; Insert recent Hyperbole debugging messages if any.
      (when (messages-buffer)
	(let ((opoint (point)))
	  (insert-buffer-substring (buffer-name (messages-buffer)))
	  (keep-lines "^(HyDebug)" opoint (point))))
      (untabify start (point)))))

(defun hypb:debug ()
  "Load Hyperbole hbut.el source file and set debugging traceback flag."
  (interactive)
  (or (featurep 'hinit) (load "hyperbole"))
  (or (and (featurep 'hbut)
	   (let ((func (hypb:indirect-function 'ebut:create)))
	     (not (or (subrp func)
		      (byte-code-function-p func)
		      (eq 'byte-code
			  (car (car (nthcdr 3 (hypb:indirect-function
					       'ebut:create)))))))))
      (load "hbut.el"))
  (setq debug-on-error t))

;; Copied from eww.el so as to not require that package.
(defun hypb:decode-url (string)
  (let* ((binary (url-unhex-string string))
         (decoded
          (decode-coding-string
           binary
           ;; Possibly set by `universal-coding-system-argument'.
           (or coding-system-for-read
               ;; RFC 3986 says that %AB stuff is utf-8.
               (if (equal (decode-coding-string binary 'utf-8)
                          '(unicode))
                   'utf-8
                 ;; But perhaps not.
                 (car (detect-coding-string binary))))))
         (encodes (find-coding-systems-string decoded)))
    (if (or (equal encodes '(undecided))
            (memq (coding-system-base (or file-name-coding-system
                                          default-file-name-coding-system))
                  encodes))
        decoded
      ;; If we can't encode the decoded file name (due to language
      ;; environment settings), then we return the original, hexified
      ;; string.
      string)))

;; Similar keyboard macro to next function, but less flexible: {C-x 1 M-o F M-o a C-x b *scratch* RET M-< M-o s C-@ C-M-h M-o t a C-u C-@ C-u C-@ M-o a C-M-p}

;;;###autoload
(defun hypb:def-to-buffer (&optional arg buffer)
  "Copy next optional ARG code definitions to the start of optional BUFFER.
Default ARG is 1 and default BUFFER is \"*scratch*\".  Leave
point at the start of the inserted text."
  (interactive "p\nbDef insertion buffer (default *scratch*): ")
  (let ((def (save-excursion
	       (mark-defun arg)
	       (deactivate-mark)
	       (buffer-substring (region-beginning) (region-end)))))
    (pop-to-buffer (or buffer "*scratch*"))
    (goto-char (point-min))
    (insert def)
    (goto-char (point-min))
    (forward-line 1)))

;;;###autoload
(defun hypb:devdocs-lookup ()
  "Prompt for and display a devdocs.io docset section within Emacs.
This will install the Emacs devdocs package if not yet installed."
  (interactive)
  (hypb:require-package 'devdocs)
  ;; (call-interactively #'devdocs-install)
  (devdocs-lookup))

(defun hypb:domain-name ()
  "Return current Internet domain name with '@' prepended or nil if none."
  (let* ((dname-cmd (or (file-exists-p "/usr/bin/domainname")
			(file-exists-p "/bin/domainname")))
	 (dname (or (and (boundp 'message-user-fqdn) (stringp message-user-fqdn)
			 (string-match "\\." message-user-fqdn)
			 message-user-fqdn)
		    (getenv "DOMAINNAME")
		    (when dname-cmd
		      (hypb:call-process-p
		       "domainname" nil
		       '(substring (buffer-string) 0 -1)))))
	 host-and-domain)
    (when (or (and dname (string-match "\\." dname))
	      (and (setq host-and-domain (hypb:call-process-p
					  "hostname" nil '(substring (buffer-string) 0 -1) "-f"))
		   (setq dname (when (string-match "\\`[^.]+\\." host-and-domain)
				 (substring host-and-domain (match-end 0)))))
	      (let* ((src "/etc/resolv.conf")
		     (src-buf-exists-p (get-file-buffer src)))
	        (and (file-exists-p src) (file-readable-p src)
		     (with-temp-buffer
		       (insert-file-contents-literally src)
		       (goto-char (point-min))
		       (when (re-search-forward  "^domain[ \t]+\\([^ \t\n\r]+\\)" nil t)
			 (setq dname (match-string 1)))
		       (or src-buf-exists-p (kill-buffer nil))
		       dname))))
      (concat "@" dname))))

(defun hypb:error (&rest args)
  "Signal an error typically to be caught by `hyperbole'."
  (let ((msg (if (< (length args) 2)
		 (car args)
	       (apply 'format (cons (car args)
				    (mapcar #'hypb:format-quote (cdr args)))))))
    (put 'error 'error-message msg)
    (error msg)))

(defun hypb:fgrep-git-log (string)
  "List git log entries whose changesets include STRING for selection and display.
Listing is asynchronous.  A press of RET, the Action Key or the
Assist Key on any log line will display its committed changes."
  (interactive "sFgrep git commits containing: ")
  (compile (format "git log -S'%s' --line-prefix='commit ' --oneline" string)
	   #'hypb:fgrep-git-log-mode))

(defun hypb:fgrep-git-log-activate (_ignore1 &optional _ignore2)
  "Display git commit for the current line when `compile-goto-error' {RET} is used.
Does not support use of next and previous error; simply displays
the current one."
  (interactive '(nil))
  (hkey-either nil))

(define-derived-mode hypb:fgrep-git-log-mode compilation-mode "Fgrep-Git-Log"
  "Major mode for listing a matching set of git commits for selection and display.
Mode is derived from `compilation-mode'.  Turning on
Fgrep-Git-Log mode runs the normal hook `compilation-mode-hook'."
  (setq-local next-error-function #'hypb:fgrep-git-log-activate))

(defun hypb:file-major-mode (file)
  "Return the major mode used by FILE.
FILE is temporarily read into a buffer to determine the major mode if necessary."
  (let ((existing-flag (get-file-buffer file))
	(buf (find-file-noselect file)))
    (prog1 (when buf (save-excursion (with-current-buffer buf
				       major-mode)))
      (unless (or existing-flag (null buf))
	(kill-buffer buf)))))

(defun hypb:filter-directories (file-regexp &rest dirs)
  "Filter files to those matching FILE-REGEXP from rest of DIRS (recursively).
Also filters out any files matching `completion-ignored-extensions' or
ending with # or ~.
Return a flattened list of all matching files."
  (setq file-regexp (hypb:glob-to-regexp file-regexp))
  (setq dirs (hypb:readable-directories dirs))
  (delq nil (mapcar (lambda (f)
		      (unless (string-match-p
			       (concat (regexp-opt (append completion-ignored-extensions '("#" "~"))
						   'paren) "$") f)
			f))
		    (apply #'nconc (mapcar (lambda (dir) (directory-files-recursively dir file-regexp))
					   dirs)))))

(defun hypb:format-args (args)
  "Return a space-separated string of quoted ARGS without surrounding parentheses."
  (if args (mapconcat (lambda (a) (format "%S" a)) args " ") ""))

(defun hypb:format-quote (arg)
  "Replace all single % with %% in any string ARG.
This is so that a call to `format' or `message' ignores them.
Return either the modified string or the original ARG when not
modified."
  (if (stringp arg)
      (replace-regexp-in-string
       "@@@" "%%" (replace-regexp-in-string
		   "%" "%%" (replace-regexp-in-string "%%" "@@@" arg nil t)
		   nil t)
       nil t)
    arg))

;; Extracted from part of `choose-completion' in "simple.el"
(defun hypb:get-completion (&optional event)
  "Return the completion at point.
If EVENT, use EVENT's position to determine the starting position."
  (interactive (list last-nonmenu-event))
  ;; In case this is run via the mouse, give temporary modes such as
  ;; isearch a chance to turn off.
  (run-hooks 'mouse-leave-buffer-hook)
  (with-current-buffer (window-buffer (posn-window (event-start event)))
    (save-excursion
      (goto-char (posn-point (event-start event)))
      (let (beg end)
        (cond
         ((and (not (smart-eobp)) (get-text-property (point) 'mouse-face))
          (setq end (point) beg (1+ (point))))
         ((and (not (bobp))
               (get-text-property (1- (point)) 'mouse-face))
          (setq end (1- (point)) beg (point)))
         (t (error "No completion here")))
        (setq beg (previous-single-property-change beg 'mouse-face))
        (setq end (or (next-single-property-change end 'mouse-face)
                      (point-max)))
        (buffer-substring-no-properties beg end)))))

(defun hypb:get-raw-syntax-descriptor (char &optional syntax-table)
  "Return the raw syntax descriptor for CHAR.
Use the current syntax table or optional SYNTAX-TABLE."
  (aref (or syntax-table (syntax-table)) char))

(defun hypb:glob-to-regexp (str)
  "Convert any file glob syntax to Emacs regexp syntax."
  (when (stringp str)
    (setq str (replace-regexp-in-string "\\`\\*" ".*" str nil t)
	  str (replace-regexp-in-string "\\([^\\.]\\)\\*" "\\1.*" str))
    (when (and (not (string-match-p "\\(\\$\\|\\\\'\\)\\'" str))
	       (string-match-p "\\.\\S-+\\'" str))
      (setq str (concat str "$"))))
    str)

;; Derived from pop-global-mark of "simple.el" in GNU Emacs.
(defun hypb:goto-marker (marker)
  "Make MARKER's buffer and position current.
If MARKER is invalid signal an error."
  (cond ((not (markerp marker))
	 (error "Invalid marker: %s" marker))
	((not (marker-buffer marker))
	 (error "Invalid marker buffer: %s" marker))
	(t (let* ((buffer (marker-buffer marker))
		  (position (marker-position marker)))
	     (set-buffer buffer)
	     (unless (and (>= position (point-min))
			  (<= position (point-max)))
	       (if widen-automatically
		   (widen)
		 (error "Marker position is outside accessible part of buffer: %s" marker)))
	     (goto-char position)
	     (switch-to-buffer buffer)))))

(defun hypb:grep-git-log (regexp)
  "List git log entries whose changesets include REGEXP for selection and display.
Listing is asynchronous.  A press of RET, the Action Key or the
Assist Key on any log line will display its committed changes."
  (interactive "sGrep git commits containing: ")
  (compile (format "git log -G'%s' --line-prefix='commit ' --oneline" regexp)))

(defun hypb:help-buf-name (&optional suffix)
  "Return a Hyperbole help buffer name for current buffer.
With optional SUFFIX string, uses it rather than buffer name."
  (let ((bn (or suffix (buffer-name))))
    (if (string-match (regexp-quote hypb:help-buf-prefix) bn)
	(buffer-name (generate-new-buffer bn))
      (concat hypb:help-buf-prefix bn "*"))))

;;;###autoload
(defun hypb:helm-apropos (&optional symbol-name)
  "Prompt for and display the doc for a command, function, variable or face.
With optional SYMBOL-NAME non-nil, display the doc for that.
This will this install the Emacs helm package when needed."
  (interactive "P")
  (hypb:require-package 'helm)
  (helm-apropos symbol-name))

;;;###autoload
(defun hypb:helm-info (&optional refresh)
  "Prompt across all Info manuals and display the node selected.
With optional prefix arg REFRESH non-nil, refresh the cache of Info manuals.
This will this install the Emacs helm package when needed."
  (interactive "P")
  (hypb:require-package 'helm)
  (helm-info refresh))

(defun hypb:hkey-help-file ()
  "Return the full path to the Hyperbole mouse key help file."
  (cond ((and (fboundp 'locate-data-file)
	      (locate-data-file "hkey-help.txt")))
	(t (let* ((hypb-man (expand-file-name "man/" hyperb:dir))
		  (help-file (expand-file-name "hkey-help.txt" hypb-man)))
	     (if (or (file-exists-p help-file)
		     (file-exists-p
		      (setq help-file (expand-file-name
				       "hkey-help.txt" data-directory))))
		 help-file
	       (error "(hypb:hkey-help-file): Non-existent file: \"%s\""
		      help-file))))))

(defun hypb:indirect-function (obj)
  "Return the function at the end of OBJ's function chain.
Resolves autoloadable function symbols properly."
  (let ((func (indirect-function obj)))
    ;; Handle functions with autoload bodies.
    (if (and (symbolp obj) (listp func) (eq (car func) 'autoload))
	(let ((load-file (car (cdr func))))
	  (load load-file)
	  ;; Prevent infinite recursion
	  (if (equal func (symbol-function obj))
	      (error "(hypb:indirect-function): Autoload of '%s' failed" obj)
	    (hypb:indirect-function obj)))
      func)))

(defun hypb:insert-region (buffer start end invisible-flag)
  "Insert into BUFFER the contents of the region from START to END.
Contents is fetch from within the current buffer.
INVISIBLE-FLAG, if non-nil, means invisible text in an outline
region is copied, otherwise, it is omitted."
  (if invisible-flag
      ;; Skip hidden blank lines between cells but include hidden outline text.
      (while (< start end)
	(if (not (get-text-property start 'invisible))
	    (append-to-buffer buffer start (1+ start)))
	(setq start (1+ start)))
    ;; Skip both hidden blank lines between cells and hidden outline text.
    (while (< start end)
      (or (kview:char-invisible-p start) (append-to-buffer buffer start (1+ start)))
      (setq start (1+ start)))))

(defun hypb:installation-type ()
  "Return type of installation and version number.
Is a list of (hyperbole-installation-type-string
hyperbole-install-version-number-string).  If no matching
installation type is found, return a list of (\"unknown\"
`hyperb:dir')."
  (let ((hypb-dir-name (file-name-nondirectory (directory-file-name hyperb:dir)))
	(dir-sep-string (substring (file-name-as-directory ".") -1)))
    (cond
     ;; straight.el package install -- hyperbole gnu-elpa-mirror master 56cd3d8 2022-02-05
     ((string-match (concat dir-sep-string "straight" dir-sep-string
			    "build" dir-sep-string "hyperbole") hyperb:dir)
      (let* ((plist (hypb:straight-package-plist "hyperbole"))
	     (pkg-version (plist-get plist :version))
	     (git-commit (when (string-match " \\([a-f0-9]+\\) " pkg-version)
			   (match-string 1 pkg-version))))
	(list "straight" git-commit)))
     ;; elpa-devel package install -- hyperbole-7.0.0pre0.20220126.1138
     ((string-match "hyperbole-\\([.[:digit:]]+pre[.[:digit:]]+\\)" hypb-dir-name)
      (list "elpa-devel" (match-string 1 hypb-dir-name)))
     ;; melpa/quelpa package install -- hyperbole-20220205.1429
     ((string-match "hyperbole-\\([1-9][0-9][0-9][0-9][0-1][0-9][0-3][0-9]\\.[0-9]+\\)"
		    hypb-dir-name)
      (list "melpa" (match-string 1 hypb-dir-name)))
     ;; git install -- hyperbole d27f4c5197
     ((file-exists-p (expand-file-name ".git" hyperb:dir))
      (ignore-errors
        (let ((default-directory hyperb:dir))
          (list
           "git"
           (substring (shell-command-to-string "git rev-parse HEAD") 0 10)))))
     ;; elpa package install -- /elpa/hyperbole-8.0.0"
     ((and (string-match-p (concat dir-sep-string "elpa" dir-sep-string) hyperb:dir)
	   (string-match "hyperbole-\\([.[:digit:]]+\\)" hypb-dir-name))
      (list "elpa" (match-string 1 hypb-dir-name)))
     ;; tarball archive install -- hyperbole-8.0.0
     ((string-match "hyperbole-\\([.[:digit:]]+\\)" hypb-dir-name)
      (list "archive" (match-string 1 hypb-dir-name)))
     ;; unknown -- hyperbole
     (t (list "unknown" hyperb:dir)))))

;;;###autoload
(defun hypb:locate (search-string &optional filter arg)
  "Find file name match anywhere and put results in the `*Locate*' buffer.
Pass it SEARCH-STRING as argument.  Interactively, prompt for SEARCH-STRING.
With prefix arg ARG, prompt for the exact shell command to run instead.

This program searches for those file names in a database that match
SEARCH-STRING and normally outputs all matching absolute file names,
one per line.  The database normally consists of all files on your
system, or of all files that you have access to.  Consult the
documentation of the program for the details about how it determines
which file names match SEARCH-STRING.  (Those details vary highly with
the version.)

You can specify another program for this command to run by customizing
the variables `locate-command' or `locate-make-command-line'.

The main use of FILTER is to implement `locate-with-filter'.  See
the docstring of that function for its meaning.

After preparing the results buffer, this runs `dired-mode-hook' and
then `locate-post-command-hook'."
  (interactive (list (let ((default (symbol-at-point)))
		       (read-string (format "Locate files anywhere with names that match%s: "
					    (if default
						(format " (default %s)" default)
					      ""))
				    nil nil default))
		     nil
		     current-prefix-arg))
  (locate search-string filter arg))

;;;###autoload
(defun hypb:map-plist (func plist)
  "Apply FUNC of two args, key and value, to key-value pairs in PLIST."
  (cl-loop for (k v) on plist by #'cddr
	   collect (funcall func k v) into result
	   finally return result))

(defun hypb:map-vector (func object)
  "Return list of results of application of FUNC to each element of OBJECT.
OBJECT should be a vector or `byte-code' object."
  (unless (or (vectorp object) (byte-code-function-p object))
    (error "(hypb:map-vector): Second argument must be a vector or byte-code object"))
  (let ((end (length object))
	(i 0)
	(result))
    (while (< i end)
      (setq result (cons (funcall func (aref object i)) result)
	    i (1+ i)))
    (nreverse result)))

(defun hypb:mark-object (object)
  "Mark OBJECT as a Hyperbole object.
If possible to prevent generic functions from changing it.
OBJECT must be a non-empty string or a symbol or this has no effect."
  (cond ((and (stringp object) (not (string-empty-p object)))
	 (put-text-property 0 1 'hyperbole t object))
	((symbolp object)
	 (put object 'hyperbole t))))

;; Derived from "window.el".
(defun hypb:maximize-window-height (&optional window)
  "Maximize WINDOW.
Make WINDOW as large as possible without deleting any windows.
WINDOW must be a valid window and defaults to the selected one.

If the option `window-resize-pixelwise' is non-nil maximize
WINDOW pixelwise."
  (interactive)
  (setq window (window-normalize-window window))
  (window-resize
   window (window-max-delta window nil nil nil nil nil window-resize-pixelwise)
   nil nil window-resize-pixelwise))

(defun hypb:object-p (object)
  "Return t if OBJECT is marked as a Hyperbole object, else nil."
  (cond ((and (stringp object) (not (string-empty-p object)))
	 (get-text-property 0 'hyperbole object))
	((symbolp object)
	 (get object 'hyperbole))))

(defun hypb:readable-directories (&rest dirs)
  "Flatten rest of DIRS and return or error if any of DIRS are unreadable."
  (setq dirs (flatten-list dirs))
  (let ((unreadable-dirs (delq nil (mapcar (lambda (dir) (unless (file-readable-p dir) dir)) dirs))))
    (when unreadable-dirs
      (error "(hypb:readable-directories): These directories are not readable:\n%s"
	     (string-join unreadable-dirs "\n"))))
  dirs)

;;;###autoload
(defun hypb:require-package (package-name)
  "Prompt user to install, if necessary, and require the Emacs PACKAGE-NAME.
PACKAGE-NAME may be a symbol or a string."
  (when (stringp package-name)
    (setq package-name (intern package-name)))
  (unless (symbolp package-name)
    (error "(hypb:require-package): package-name must be a symbol or string, not '%s'" package-name))
  (unless (package-installed-p package-name)
    (if (y-or-n-p (format "Install package `%s' required by this command?" package-name))
	(package-install package-name)
      (keyboard-quit)))
  (require package-name))

(defun hypb:remove-lines (regexp)
  "Remove lines containing match for REGEXP.
Apply within an active region or to the end of buffer."
    (interactive "sRemove lines with match for regexp: ")
    (flush-lines regexp nil nil t))

(defun hypb:return-process-output (program &optional infile &rest args)
  "Return as a string the output from external PROGRAM with INFILE for input.
Rest of ARGS are passed as arguments to PROGRAM.
Removes any trailing newline at the end of the output."
  (let ((buf (get-buffer-create "*test-output*"))
	(output))
    (with-current-buffer buf
      (setq buffer-read-only nil)
      (erase-buffer)
      (apply 'call-process program infile buf nil args)
      (setq output (buffer-string))
      ;; Remove trailing newline from output.
      (when (> (length output) 0)
        (setq output (substring output 0 -1)))
      (set-buffer-modified-p nil)
      (kill-buffer buf))
    output))

;;;###autoload
(defun hypb:rgrep (pattern &optional prefx-arg)
  "Recursively grep with symbol at point or PATTERN.
Grep over all non-backup and non-autosave files in the current
directory tree.  If in an Emacs Lisp mode buffer and no optional
PREFIX-ARG is given, limit search to only .el and .el.gz files."
  (interactive (list (if (and (not current-prefix-arg) (equal (buffer-name) "*Locate*"))
			 (read-string "Grep files listed here for: ")
		       (let ((default (symbol-at-point)))
			 (when default (setq default (symbol-name default)))
			 (read-string (format "Rgrep below current dir for%s: "
					      (if default
						  (format " (default %s)" default)
						""))
				      nil nil default)))
		     current-prefix-arg))
  (let* ((delim (cond ((not (string-match "\'" pattern)) ?\')
			      ((not (string-match "\"" pattern)) ?\")
			      ((not (string-match "=" pattern)) ?=)
			      (t ?@)))
	 (grep-cmd
	  (if (and (not current-prefix-arg) (equal (buffer-name) "*Locate*"))
	      (format "%s -e \%c%s\%c %s" hypb:rgrep-command delim pattern delim (hypb:locate-pathnames))
	    (format "%s %s %s -e \%c%s\%c ."
		    hypb:rgrep-command
		    (when (and (memq major-mode '(emacs-lisp-mode lisp-interaction-mode))
			       (not prefx-arg))
		      (if (string-match "\\`rg " hypb:rgrep-command)
			  "-g \"*.el\" -g \"*.el.gz\""
			"--include=\"*.el\" --include=\"*.el.gz\""))
		    (if (string-match "\\`rg " hypb:rgrep-command)
			"-g \"!*~\" -g \"!#*\" -g \"!TAGS\""
		      "--exclude=\".git\" --exclude=\"CVS\" --exclude=\"*~\" --exclude=\"#*\" --exclude=\"TAGS\"")
		    delim pattern delim))))
    (setq this-command `(grep ,grep-cmd))
    (push this-command command-history)
    (grep grep-cmd)))

(defun hypb:save-lines (regexp)
  "Save only lines containing match for REGEXP.
Apply within an active region or to the end of buffer."
    (interactive "sSave lines with match for regexp: ")
    (keep-lines regexp nil nil t))

(defmacro hypb:save-selected-window-and-input-focus (&rest body)
  "Execute BODY, restore selected windows in frames and frame with input focus.
The value returned is the value of the last form in BODY."
  `(let ((frame (selected-frame)))
     (prog1 (save-selected-window ,@body)
       (select-frame-set-input-focus frame))))

(defun hypb:select-window-frame (window)
  "Select WINDOW and its frame (set input focus there)."
  (if (window-live-p window)
      (progn (select-window window)
	     (select-frame-set-input-focus (window-frame window)))
    (error "(hypb:select-window-frame): Argument must be a live window, not '%s'" window)))

(defun hypb:set-raw-syntax-descriptor (char raw-descriptor &optional syntax-table)
  "Set the syntax of CHAR to RAW-DESCRIPTOR (syntax table value).
Set in the current syntax table or optional SYNTAX-TABLE.  Return
the RAW-DESCRIPTOR.  Use the `syntax-after' function to retrieve
the raw descriptor for a buffer position.

Similar to modify-syntax-entry but uses a raw descriptor
previously extracted from a syntax table to set the value rather
than a string.

Syntax tables are char-tables whose values are encoded as raw
descriptors."
  (aset (or syntax-table (syntax-table)) char raw-descriptor))

(defun hypb:straight-package-plist (pkg-string)
  "Return package info for a straight.el built package with name PKG-STRING.
The package info is a property list of package-name,
package-download-source and package-version for PKG-STRING, else
return nil.  This is for the straight.el package manager."
  (when (fboundp 'straight-bug-report-package-info)
    (car (delq nil (mapcar (lambda (pkg-plist)
			     (when (equal (plist-get pkg-plist :package) pkg-string) pkg-plist))
			   (straight-bug-report-package-info))))))

(defun hypb:string-count-matches (regexp str &optional start end)
  "Count occurrences of REGEXP in STR, limited to optional START and END positions.

START is inclusive and indexed from 0; END is exclusive.

This function starts looking for the next match from the end of the
previous match.  Hence, it ignores matches that overlap a previously
found match."
  (let ((str-len (length str))
	(count 0)
	substr)
    (when (and start (or (>= start str-len) (< start 0)))
      (error "(hypb:string-count-matches): 'start' (%d) must be >= 0 and < str length (%d)"
	     start str-len))
    (when (and end (or (> end str-len) (< end 0)))
      (error "(hypb:string-count-matches): 'end' (%d) must be >= 0 and <= str length (%d)"
	     end str-len))
    (setq start (or start 0)
	  end (or end str-len)
	  substr (substring str start end)
	  end (- end start)
	  start 0)
    (while (and (< start str-len)
		(string-match regexp substr start))
      (setq count (1+ count)
	    start (match-end 0)))
    count))

(defun hypb:supercite-p ()
  "Return non-nil iff the Emacs add-on supercite package is in use."
  (let (hook-val)
    (when (memq t (mapcar
		   (lambda (hook-var)
		     (and (boundp hook-var)
			  (progn (setq hook-val (symbol-value hook-var))
			         (cond ((listp hook-val)
				        (when (memq 'sc-cite-original hook-val)
					  t))
				       ((eq hook-val 'sc-cite-original))))))
		   '(mail-citation-hook mail-yank-hooks)))
      t)))

(defun hypb:toggle-isearch-invisible (&optional arg)
  "Toggle interactive invisible searching on or off.
This determines whether to search inside invisible text or not.
Toggles the variable ‘isearch-invisible’ between values
nil and a non-nil value of the option ‘search-invisible’
\(or ‘open’ if ‘search-invisible’ is nil).

With optional prefix ARG > 0, turn on searching invisible text.
If ARG <= 0, turn search only visible text."
  (interactive "P")
  (if (not (boundp 'isearch-invisible))
      (error "(hypb:toggle-isearch-invisible): Feature not supported by the version of Emacs")
    (setq isearch-invisible (if (if (null arg)
				    (not isearch-invisible)
				  (> (prefix-numeric-value arg) 0))
				(or search-invisible 'open)))
    (message "I-search will %ssearch invisible text"
	     (if isearch-invisible "" "not "))))

;; Next function originally from `org-id-uuid' sans org dependency.
(defun hypb:uuid ()
  "Return string with random (version 4) universally unique id."
  (let ((rnd (md5 (format "%s%s%s%s%s%s%s"
			  (random)
			  (time-convert nil 'list)
			  (user-uid)
			  (emacs-pid)
			  (user-full-name)
			  user-mail-address
			  (recent-keys)))))
    (format "%s-%s-4%s-%s%s-%s"
	    (substring rnd 0 8)
	    (substring rnd 8 12)
	    (substring rnd 13 16)
	    (format "%x"
		    (logior
		     #b10000000
		     (logand
		      #b10111111
		      (string-to-number
		       (substring rnd 16 18) 16))))
	    (substring rnd 18 20)
	    (substring rnd 20 32))))

(defun hypb:user-name ()
  "Return the current user's email or login name (sans any domain name)."
  (if (string-match "@" hyperb:user-email)
      (substring hyperb:user-email 0 (match-beginning 0))
    (user-login-name)))

(defun hypb:window-list (&optional minibuffer-flag)
  "Return a list of Lisp window objects for all Emacs windows in selected frame.
Optional first arg MINIBUFFER-FLAG t means include the minibuffer window
in the list, even if it is not active.  If MINIBUFFER-FLAG is neither t
nor nil it means to not count the minibuffer window even if it is active."
  (window-list nil minibuffer-flag))

;;; ************************************************************************
;;; About Hyperbole Setup
;;; ************************************************************************

(defvar hypb:home-page "https://www.gnu.org/software/hyperbole/"
  "The web home page for Hyperbole.")

(defvar hypb:hyperbole-banner-keymap
  (let ((map (make-sparse-keymap)))
    (define-key map [mouse-1]  'hypb:browse-home-page)
    (define-key map [mouse-2]  'hypb:browse-home-page)
    (define-key map "\C-m"     'hypb:browse-home-page)
    map)
  "Keymap used when on the Hyperbole banner glyph.")

;;;###autoload
(defun hypb:display-file-with-logo (file)
  "Display a text FILE in view mode with the Hyperbole banner prepended.
If FILE is not an absolute path, expand it relative to `hyperb:dir'."
  (unless (stringp file)
    (error "(hypb:display-file-with-logo): 'file' must be a string, not '%s'" file))
  (unless (file-name-absolute-p file)
    (setq file (expand-file-name file hyperb:dir)))
  (let ((existing-buf (when (stringp file) (get-file-buffer file))))
    ;; A stub for this function is defined in hversion.el when not running in InfoDock.
    (id-browse-file file)
    (unless existing-buf
      (hypb:insert-hyperbole-banner)
      (goto-char (point-min))
      (skip-syntax-forward "-")
      (set-window-start (selected-window) 1)
      (set-buffer-modified-p nil)
      ;; (org-mode)
      (view-mode)
      ;; On some versions of Emacs like Emacs28, need a slight delay
      ;; for file loading before searches will work properly.
      ;; Otherwise, "test/demo-tests.el" may fail.
      (sit-for 0.05))))

(defun hypb:browse-home-page ()
  "Visit the web home page for Hyperbole."
  (interactive)
  (require 'hsys-www)
  (hact 'www-url hypb:home-page))

;;; ************************************************************************
;;; Private functions
;;; ************************************************************************

(defun hypb:insert-hyperbole-banner ()
  "Display an optional text FILE with the Hyperbole banner prepended.
Without file, the banner is prepended to the current buffer."
  (let ((hyperbole-banner-path (expand-file-name "hyperbole-banner.png" hyperb:dir)))
    (unless (file-readable-p hyperbole-banner-path)
      (setq hyperbole-banner-path (if (fboundp 'locate-data-file)
				      (locate-data-file "hyperbole-banner.png")
				    (expand-file-name "hyperbole-banner.png"
						      data-directory))))
    (if (or (not (fboundp 'create-image))
	    (not (display-graphic-p))
	    (let ((button (next-button (point-min))))
	      (and button (button-has-type-p button 'hyperbole-banner)))
	    (not hyperbole-banner-path)
	    (not (file-readable-p hyperbole-banner-path)))
	;; Either image support is unavailable, the file cannot be read
	;; or the image has already been inserted, so don't reinsert it.
	nil
      (let ((hyperbole-banner (create-image hyperbole-banner-path))
	     (buffer-read-only)
	     button)
	(goto-char (point-min))
	(insert "\n")
	(insert-image hyperbole-banner)
	(insert "\n\n")
	(setq button (make-button (- (point) 3) (- (point) 2) :type 'hyperbole-banner))
	(button-put button 'help-echo (concat "Click to visit " hypb:home-page))
	(button-put button 'action #'hypb:browse-home-page)
	(button-put button 'face 'default)
	(button-put button 'keymap hypb:hyperbole-banner-keymap)))))

(defun hypb:locate-pathnames ()
  "Return a space-separated string of pathnames in a *Locate* buffer."
  (save-excursion
    (goto-char (point-min))
    (search-forward "\n" nil t 3)
    (replace-regexp-in-string " *\\([^\n]+\\)\n" "\\1 "
			      (buffer-substring-no-properties (point) (point-max)))))

(defun hypb:oct-to-int (oct-num)
  "Return octal integer OCT-NUM converted to a decimal integer."
  (let ((oct-str (int-to-string oct-num))
	(dec-num 0))
    (and (string-match "[^0-7]" oct-str)
	 (error "(hypb:oct-to-int): Bad octal number: %s" oct-str))
    (mapc (lambda (o)
	    (setq dec-num (+ (* dec-num 8)
			     (when (and (>= o ?0) (<= o ?7))
			       (- o ?0)))))
	  oct-str)
    dec-num))

;;; ************************************************************************
;;; Private variables
;;; ************************************************************************

(define-button-type 'hyperbole-banner)

(provide 'hypb)

;;; hypb.el ends here<|MERGE_RESOLUTION|>--- conflicted
+++ resolved
@@ -3,11 +3,7 @@
 ;; Author:       Bob Weiner
 ;;
 ;; Orig-Date:     6-Oct-91 at 03:42:38
-<<<<<<< HEAD
-;; Last-Mod:      2-Oct-23 at 05:47:51 by Bob Weiner
-=======
 ;; Last-Mod:      3-Oct-23 at 23:30:29 by Mats Lidell
->>>>>>> b5d61f64
 ;;
 ;; SPDX-License-Identifier: GPL-3.0-or-later
 ;;
