;;; demo-tests.el --- unit tests from examples in the DEMO         -*- lexical-binding: t; -*-

;; Author:       Mats Lidell <matsl@gnu.org>
;;
;; Orig-Date:    30-Jan-21 at 12:00:00
<<<<<<< HEAD
;; Last-Mod:     10-Mar-24 at 18:28:33 by Bob Weiner
=======
;; Last-Mod:     12-Mar-24 at 22:58:39 by Mats Lidell
>>>>>>> cb890217
;;
;; SPDX-License-Identifier: GPL-3.0-or-later
;;
;; Copyright (C) 2021-2024  Free Software Foundation, Inc.
;; See the "HY-COPY" file for license information.
;;
;; This file is part of GNU Hyperbole.

;;; Commentary:

;; Runs unit tests on some of the examples given in the DEMO file.

;;; Code:

(require 'ert)
(require 'hib-kbd)
(require 'hmouse-drv)
(require 'hhist)
(require 'hload-path)
(require 'hypb)
(require 'hib-social)
(require 'hyrolo)
(require 'eww)
(require 'compile)
(require 'hy-test-dependencies) ;; can install el-mock
(require 'hy-test-helpers "test/hy-test-helpers")

(declare-function hy-test-helpers:consume-input-events "hy-test-helpers")
(declare-function hy-test-helpers:should-last-message "hy-test-helpers")
(declare-function hyrolo-demo-quit "hyrolo-demo.el")
(declare-function org-check-for-hidden "org-el")

(ert-deftest demo-smart-mouse-keys-ref-test ()
  "Go to the header from a #ref."
  (unwind-protect
      (let ((enable-local-variables nil))
        (hypb:display-file-with-logo "DEMO")
        (goto-char (point-min))
        (re-search-forward "#Smart Keys")
        (action-key)
        (should (bolp))
        (should (looking-at "^\\* Smart")))
    (hy-test-helpers:kill-buffer "DEMO")))

(ert-deftest demo-smart-mouse-keys-ebut-test ()
  (unwind-protect
      (let ((enable-local-variables nil))
        (hypb:display-file-with-logo "DEMO")
        (goto-char (point-min))
        (re-search-forward "<(Smart")
        (action-key)
        (should (bolp))
        (should (looking-at "^ +\\* Smart")))
    (hy-test-helpers:kill-buffer "DEMO")))

(ert-deftest demo-table-of-contents-test ()
  (unwind-protect
      (let ((enable-local-variables nil))
        (hypb:display-file-with-logo "DEMO")
        (goto-char (point-min))
        (re-search-forward " \\* Koutl")
        (action-key)
        (should (bolp))
        (should (looking-at "^[ \t]*\\* Koutliner")))
    (hy-test-helpers:kill-buffer "DEMO")))

;; Smart scrolling
(ert-deftest demo-smart-scrolling-proportional-test ()
  (skip-unless (not noninteractive))
  (unwind-protect
      (let ((enable-local-variables nil))
        (hypb:display-file-with-logo "DEMO")
        (goto-char (point-min))
        (re-search-forward "Table of Contents")
        (beginning-of-line)
        (let ((smart-scroll-proportional t)
              (pos (point)))
          (end-of-line)
          (action-key)
          (should (= pos (window-start)))))
    (hy-test-helpers:kill-buffer "DEMO")))

(ert-deftest demo-smart-scrolling-non-proportional-test ()
  (unwind-protect
      (let ((enable-local-variables nil))
        (hypb:display-file-with-logo "DEMO")
        (goto-char (point-min))
        (re-search-forward "Table of Contents")
        (beginning-of-line)
        (let ((smart-scroll-proportional nil)
              (pos (window-start)))
          (end-of-line)
          (action-key)
          (should (< pos (window-start)))))
    (hy-test-helpers:kill-buffer "DEMO")))

;; Hyperbole menus

;; Help Buffer
(ert-deftest demo-action-key-help ()
  (let ((help-buffer "*Help: Hyperbole Action Key*"))
    (hy-test-helpers:kill-buffer help-buffer)
    (unwind-protect
        (with-temp-buffer
          (insert "Text")
          (hkey-help)
          (should (get-buffer help-buffer)))
      (hy-test-helpers:kill-buffer help-buffer))))

(ert-deftest demo-assist-key-help ()
  (let ((help-buffer "*Help: Hyperbole Assist Key*"))
    (hy-test-helpers:kill-buffer help-buffer)
    (unwind-protect
        (with-temp-buffer
          (insert "Text")
          (hkey-help t)
          (should (get-buffer help-buffer)))
      (hy-test-helpers:kill-buffer help-buffer))))

;; HyControl
(ert-deftest demo-window-grid-22-test ()
  (skip-unless (not noninteractive))
  (unwind-protect
      (let ((enable-local-variables nil))
        (hypb:display-file-with-logo "DEMO")
        (should (hact 'kbd-key "C-h h s f @ 22 RET Q"))
        (hy-test-helpers:consume-input-events)
        (should (eq 4 (length (window-list)))))
    (hy-test-helpers:kill-buffer "DEMO")))

(ert-deftest demo-window-grid-33-test ()
  (skip-unless (not noninteractive))
  (unwind-protect
      (let ((enable-local-variables nil))
        (hypb:display-file-with-logo "DEMO")
        (should (hact 'kbd-key "C-h h s f @ 33 RET Q"))
        (hy-test-helpers:consume-input-events)
        (should (eq 9 (length (window-list)))))
    (hy-test-helpers:kill-buffer "DEMO")))

;; HyRolo
(ert-deftest demo-hyrolo-test ()
  (skip-unless (not noninteractive))
  (unwind-protect
      (with-temp-buffer
        (load (expand-file-name "hyrolo-demo.el" hyperb:dir))
        (should (hact 'kbd-key "C-x 4 r work RET"))
        (hy-test-helpers:consume-input-events)
        (should (string= (buffer-name) hyrolo-display-buffer))
        (should (search-forward "Dunn, John")))
    (hyrolo-demo-quit)))

;; Info
(ert-deftest demo-hy-info-test ()
  (unwind-protect
      (with-temp-buffer
        (insert "\"(hyperbole)HyRolo Keys\"")
        (goto-char 5)
        (action-key)
        (should (string= "*info*" (buffer-name))))
    (hy-test-helpers:kill-buffer "*info*")))

;; History
(ert-deftest demo-hy-history-test ()
  (unwind-protect
      (with-temp-buffer
        (let ((tmp-buf-name (buffer-name))
              (pm))
          (hhist:init)
          (insert "\"(hyperbole)HyRolo Keys\"")
          (goto-char 5)
          (setq pm (point-marker))
          (action-key)
          (should (string= "*info*" (buffer-name)))
          (hhist:pop)
          (should (string= tmp-buf-name (buffer-name)))
          (should (equal pm (point-marker)))
          ))
    (hy-test-helpers:kill-buffer "*info*")))

;; Implicit Buttons
(ert-deftest demo-implicit-button-test ()
  (unwind-protect
      (with-temp-buffer
        (insert (format "\"%s\"" (expand-file-name "DEMO" hyperb:dir)))
        (goto-char 2)
	(let ((enable-local-variables nil))
          (action-key))
        (should (string= "DEMO" (buffer-name))))
    (hy-test-helpers:kill-buffer "DEMO")))

(ert-deftest demo-implicit-button-action-button-action-type-invocation-test ()
  (unwind-protect
      (with-temp-buffer
        (insert "<link-to-file-line \"${hyperb:dir}/DEMO\" 5>")
        (goto-char 5)
	(let ((enable-local-variables nil))
          (action-key))
        (should (string= "DEMO" (buffer-name)))
        (should (= 5 (line-number-at-pos (point)))))
    (hy-test-helpers:kill-buffer "DEMO")))

(ert-deftest demo-implicit-button-action-button-function-call-test ()
  (with-temp-buffer
    (insert "<message \"%d\" (eval (+ 2 2))>")
    (goto-char 2)
    (action-key)
    (hy-test-helpers:should-last-message "4")))

(ert-deftest demo-implicit-button-action-button-sexp-test ()
  (with-temp-buffer
    (insert
     "<progn (mapc (lambda (f) (bury-buffer (find-file-noselect
                                             (expand-file-name f hyperb:dir))))
		   '(\"hibtypes.el\" \"hactypes.el\" \"hsettings.el\"))
	     (message \"Last 3 buffers are: %S\"
		      (mapcar #'buffer-name
			      (nthcdr (- (length (buffer-list)) 3) (buffer-list))))>")
    (goto-char 2)
    (action-key)
    (let* ((bufs (reverse (buffer-list)))
 	   (hsettings-buf (buffer-name (nth 0 bufs)))
	   (hactypes-buf  (buffer-name (nth 1 bufs)))
	   (hibtypes-buf  (buffer-name (nth 2 bufs))))
      (should (and (hy-test-helpers:should-last-message "Last 3 buffers are")
		   (string-match-p "hsettings\\.el" hsettings-buf)
		   (string-match-p "hactypes\\.el"  hactypes-buf)
		   (string-match-p "hibtypes\\.el"  hibtypes-buf))))))

(ert-deftest demo-implicit-button-action-button-display-boolean-test ()
  (with-temp-buffer
    (insert "<string-empty-p \"False\">")
    (goto-char 2)
    (action-key)
    (hy-test-helpers:should-last-message "Result = nil; Boolean value = False")))

(ert-deftest demo-implicit-button-hash-link-test ()
  (unwind-protect
      (with-temp-buffer
        (insert (format "\"%s%s\"" (expand-file-name "README.md" hyperb:dir) "#why-was-hyperbole-developed"))
        (goto-char 5)
        (action-key)
        (should (string= "README.md" (buffer-name)))
        (should (looking-at "## Why was Hyperbole developed\\?")))
    (hy-test-helpers:kill-buffer "README.md")))

(ert-deftest demo-implicit-button-line-and-column-test ()
  (unwind-protect
      (with-temp-buffer
        (insert (format "\"%s%s\"" (expand-file-name "HY-ABOUT" hyperb:dir) ":5:46"))
        (goto-char 5)
        (action-key)
        (should (string= "HY-ABOUT" (buffer-name)))
        (should (looking-at "hyperbole/")))
    (hy-test-helpers:kill-buffer "HY-ABOUT")))

;; org
(ert-deftest demo-org-hide-header-test ()
  "Hide org mode header."
  (with-temp-buffer
    (org-mode)
    ;; Without this next let, default Org behavior may occur which
    ;; inserts a new heading when org-meta-return is called rather
    ;; than collapsing the existing tree of headings.
    (let ((hsys-org-enable-smart-keys t))
      (insert "* 1\n** 2\n*** 3\n")
      (goto-char 1)
      (should (not (org-check-for-hidden 'headlines)))
      (save-excursion
	(action-key))
      (should (org-check-for-hidden 'headlines)))))

;; Manifest
(ert-deftest demo-manifest-test ()
  (unwind-protect
      (progn
        (find-file (expand-file-name "MANIFEST" hyperb:dir))
        (goto-char (point-min))
        (forward-line 1)
        (should (looking-at "COPYING"))
        (action-key)
        (should (string= "COPYING" (buffer-name)))
        (should (looking-at ".*GNU GENERAL PUBLIC LICENSE")))
    (progn
      (hy-test-helpers:kill-buffer "MANIFEST")
      (hy-test-helpers:kill-buffer "COPYING"))))

;; Email compose
(ert-deftest demo-mail-compose-test ()
  (unwind-protect
      (with-temp-buffer
        (insert "receiver@mail.org")
        (goto-char 2)
        (action-key)
        (should (string= "*mail*" (buffer-name))))
    (hy-test-helpers:kill-buffer "*mail*")))

(defvar hypb-should-browse-demo-was-called nil
  "If non nil if the should-browse function was called.")

(defun demo-should-browse-twitter-url (url &optional new-window)
  "Verify call with proper URL and optional NEW-WINDOW."
  (setq hypb-should-browse-demo-was-called t)
  (should (equal url "https://twitter.com/search?q=@fsf"))
  (should (equal new-window nil)))

;; Social
(ert-deftest demo-social-twitter-test ()
  (with-temp-buffer
    (insert "tw@fsf")
    (goto-char 2)
    (let ((browse-url-browser-function 'demo-should-browse-twitter-url)
          (hypb-should-browse-demo-was-called nil))
      (action-key)
      (should hypb-should-browse-demo-was-called))))

(defun demo-should-browse-github-url (url &optional new-window)
  "Verify call with proper URL and optional NEW-WINDOW."
  (setq hypb-should-browse-demo-was-called t)
  (should (equal url "https://github.com/rswgnu/hyperbole"))
  (should (equal new-window nil)))

;; WWW
(ert-deftest demo-www-test ()
  (with-temp-buffer
    (insert "https://github.com/rswgnu/hyperbole")
    (goto-char 4)
    (let ((browse-url-browser-function 'demo-should-browse-github-url)
          (hibtypes-github-default-user "rswgnu")
          (hypb-should-browse-demo-was-called nil))
      (action-key)
      (should hypb-should-browse-demo-was-called))))

(ert-deftest demo-www-test-with-quotes ()
  (let ((file (make-temp-file "hypb_" nil)))
    (unwind-protect
        (progn
          (find-file file)
          (insert "\"https://github.com/rswgnu/hyperbole\"")
          (goto-char 4)
          (let ((browse-url-browser-function 'demo-should-browse-github-url)
                (hibtypes-github-default-user "rswgnu")
                (hypb-should-browse-demo-was-called nil))
            (action-key)
            (should hypb-should-browse-demo-was-called)))
      (hy-delete-file-and-buffer file))))

;; Github
(ert-deftest demo-github-user-default-test ()
  (with-temp-buffer
    (insert "gh#/hyperbole")
    (goto-char 4)
    (let ((browse-url-browser-function 'demo-should-browse-github-url)
          (hibtypes-github-default-user "rswgnu")
          (hypb-should-browse-demo-was-called nil))
      (action-key)
      (should hypb-should-browse-demo-was-called))))

(ert-deftest demo-github-ignore-default-test ()
  (with-temp-buffer
    (insert "gh#/rswgnu/hyperbole")
    (goto-char 4)
    (let ((browse-url-browser-function 'demo-should-browse-github-url)
          (hibtypes-github-default-user "whatever")
          (hypb-should-browse-demo-was-called nil))
      (action-key)
      (should hypb-should-browse-demo-was-called))))

;; Occur
(ert-deftest demo-occur-test ()
  (skip-unless (not noninteractive))
  (unwind-protect
      (let ((enable-local-variables nil))
        (hypb:display-file-with-logo "DEMO")
        (should (hact 'kbd-key "C-h h f o Hyperbole RET"))
        (hy-test-helpers:consume-input-events)
        (set-buffer "*Occur*")
        (should (looking-at "[0-9]+ matches in [0-9]+ lines for \"Hyperbole\" in buffer: DEMO")))
    (progn
      (hy-test-helpers:kill-buffer "DEMO")
      (hy-test-helpers:kill-buffer "*Occur*"))))

;; Man appropos
(ert-deftest demo-man-appropos-test ()
  (with-temp-buffer
    (insert "rm (1)   - remove")
    (goto-char 4)
    (with-mock
      (mock (man "rm(1)") => t)
      (action-key))))

;; Explicit buttons
(ert-deftest demo-factorial-test ()
  (skip-unless (not noninteractive))
  (unwind-protect
      (let ((enable-local-variables nil))
        (hypb:display-file-with-logo "DEMO")
        (should (hact 'kbd-key "C-h h a factorial RET"))
        (hy-test-helpers:consume-input-events)
        (hy-test-helpers:should-last-message "Factorial of 5 = 120"))
    (hy-test-helpers:kill-buffer "DEMO")))

(ert-deftest demo-factorial-ebutton-test ()
  (skip-unless (not noninteractive))
  (unwind-protect
      (let ((enable-local-variables nil))
        (hypb:display-file-with-logo "DEMO")
        (re-search-forward "<(factorial)>")
        (forward-char -5)
        (action-key)
        (hy-test-helpers:should-last-message "Factorial of 5 = 120"))
    (hy-test-helpers:kill-buffer "DEMO")))

;;; Fast demo
;; Implicit Buttons
(ert-deftest fast-demo-outline-section-anchor-and-relative-line-number ()
  "Verify star outline section links with line and column works."
  (dolist (link '("\"HY-NEWS#ORG MODE:3:6\"" "\"HY-NEWS#ORG MODE:L3:C6\""))
    (unwind-protect
        (let ((default-directory hyperb:dir))
          (with-temp-buffer
            (insert link)
            (goto-char 3)
            (action-key)
            (should (string= (buffer-name (current-buffer)) "HY-NEWS"))
            (should (looking-at-p "M-RET: Reworked"))))
      (hy-test-helpers:kill-buffer "HY-NEWS"))))

(ert-deftest fast-demo-markdown-anchor-with-spaces ()
  "Verify anchor with spaces works."
  (unwind-protect
      (let ((default-directory hyperb:dir))
        (with-temp-buffer
          (insert "\"README.md#Hyperbole Components\"")
          (goto-char 3)
          (action-key)
          (should (string= (buffer-name (current-buffer)) "README.md"))
          (should (looking-at-p "## Hyperbole Components"))))
    (hy-test-helpers:kill-buffer "README.md")))

(ert-deftest fast-demo-elisp-or-env-vars ()
  "Verify Elisp or env variables work in paths."
  (unwind-protect
      (with-temp-buffer
        (insert "\"${hyperb:dir}/HY-NEWS\"")
        (goto-char 3)
        (action-key)
        (should (string= (buffer-name (current-buffer)) "HY-NEWS")))
  (hy-test-helpers:kill-buffer "HY-NEWS")))

(ert-deftest fast-demo-elisp-library-in-load-path ()
  "Verify ibut to Elisp library works."
  (let (bufname)
    (unwind-protect
        (with-temp-buffer
          (insert "\"subr.el\"")
          (goto-char 3)
          (action-key)
          (setq bufname (buffer-name (current-buffer)))
          (should (string-prefix-p "subr.el" bufname)))
      (hy-test-helpers:kill-buffer bufname))))

(ert-deftest fast-demo-info-manual-references ()
  "Verify info manual references works."
  (unwind-protect
      (with-temp-buffer
        (insert "\"(hyperbole)action-key-modeline-function\"")
        (goto-char 3)
        (action-key)
        (should (string= Info-current-node "Smart Mouse Key Modeline Clicks")))
    (hy-test-helpers:kill-buffer "*info*")))

;; Fast demo key series
(ert-deftest fast-demo-key-series-help-buffer ()
  "Action key on C-hA brings up help buffer for action key."
  (let ((help-buffer "*Help: Hyperbole Action Key*")
	(help-window-select t))
    (unwind-protect
        (with-temp-buffer
          (insert "{C-h A}")
          (goto-char 3)
          (action-key)
	  (if (get-buffer help-buffer)
              (should (get-buffer help-buffer))
	    (should (print (current-buffer)))))
      (hy-test-helpers:kill-buffer help-buffer))))

(ert-deftest fast-demo-key-series-dired-other-window ()
  "Action key on `dired-other-window' brings up Dired in the other window."
  (skip-unless (not noninteractive))
  (with-temp-buffer
    (insert "{M-x dired-other-window RET ${hyperb:dir}/*.el RET}")
    (goto-char 5)
    (action-key)
    (hy-test-helpers:consume-input-events)
    (should (equal 'dired-mode major-mode))
    (should (equal hyperb:dir (expand-file-name default-directory)))))

(ert-deftest fast-demo-key-series-window-grid-22 ()
  "Action key on window grid key series creates a grid."
  (skip-unless (not noninteractive))
  (with-temp-buffer
    (insert "{C-c @ 22 RET}")
    (goto-char 3)
    (action-key)
    (hy-test-helpers:consume-input-events)
    (should (= 4 (length (window-list))))))

(ert-deftest fast-demo-key-series-kotl-files ()
  "Action key brings up kotl files in a grid.
Note: Depends on key series in FAST-DEMO and how many files in
hyberbole folder that starts with kotl."
  (skip-unless (not noninteractive))
  (unwind-protect
      (let ((enable-local-variables nil))
        (hypb:display-file-with-logo "FAST-DEMO")
	(goto-char (point-min))
        (search-forward "{C--1 C-c @")
        (action-key)
        (hy-test-helpers:consume-input-events)
        (should (= 4 (length (window-list)))))
    (hy-test-helpers:kill-buffer "FAST-DEMO")))

(ert-deftest fast-demo-key-series-emacs-lisp-mode ()
  "Action key brings up `emacs-lisp-mode' files in a grid.
Note: Relies on that empty windows are created when there are not
enough files with matching mode loaded."
  (skip-unless (not noninteractive))
  (with-temp-buffer
    (insert "{C-u 0 C-c @ emacs-lisp-mode RET 33 RET}")
    (goto-char 3)
    (action-key)
    (hy-test-helpers:consume-input-events)
    (should (= 9 (length (window-list))))))

(ert-deftest fast-demo-key-series-hyperbole-dir ()
  "Action key on hyperb:dir brings up hyperbole folder."
  (skip-unless (not noninteractive))
  (with-temp-buffer
    (insert "{C-x 4 d ${hyperb:dir} RET}")
    (goto-char 5)
    (action-key)
    (hy-test-helpers:consume-input-events)
    (should (equal 'dired-mode major-mode))
    (should (equal hyperb:dir (expand-file-name default-directory)))))

(ert-deftest fast-demo-key-series-keep-lines-ext ()
  "Action key opens Ibuffer and keep lines with extension."
  (skip-unless (not noninteractive))
  (let ((buff "*Ibuffer*")
        (old (global-key-binding (kbd "C-x C-b")))
        (tmp (make-temp-file "hypb" nil ".hypb-test")))
    (unwind-protect
        (with-temp-buffer
          (global-set-key (kbd "C-x C-b") 'ibuffer)
          (find-file-noselect tmp)
          (insert "{C-x C-b C-x C-q M-x keep-lines RET .hypb-test$ RET C-x C-q}")
          (goto-char 5)
          (action-key)
          (hy-test-helpers:consume-input-events)
          (with-current-buffer buff
            (should (looking-at-p (concat ".*" tmp)))))
      (hy-test-helpers:kill-buffer buff)
      (global-set-key (kbd "C-x C-b") old)
      (hy-test-helpers:kill-buffer (get-file-buffer tmp))
      (hy-delete-file-and-buffer tmp))))

(ert-deftest fast-demo-key-series-keep-lines-slash ()
  "Action key opens Ibuffer and keep lines that contains a slash."
  (skip-unless (not noninteractive))
  (let ((buff "*Ibuffer*")
        (old (global-key-binding (kbd "C-x C-b")))
        (dir (dired hyperb:dir)))
    (unwind-protect
        (with-temp-buffer
          (global-set-key (kbd "C-x C-b") 'ibuffer)
          (insert "{C-x C-b C-x C-q M-x keep-lines RET [\\/]$ RET C-x C-q}")
          (goto-char 5)
          (action-key)
          (hy-test-helpers:consume-input-events)
          (with-current-buffer buff
            (should (looking-at-p (concat ".*[\\/]")))))
      (hy-test-helpers:kill-buffer buff)
      (global-set-key (kbd "C-x C-b") old)
      (hy-test-helpers:kill-buffer dir))))

(ert-deftest fast-demo-key-series-keep-lines-dired ()
  "Action key opens Ibuffer and keep `dired-mode' lines."
  (skip-unless (not noninteractive))
  (let ((buff "*Ibuffer*")
        (old (global-key-binding (kbd "C-x C-b")))
        (dir (dired hyperb:dir)))
    (unwind-protect
        (with-temp-buffer
          (global-set-key (kbd "C-x C-b") 'ibuffer)
          (insert "{C-x C-b / RET dired-mode RET}")
          (goto-char 5)
          (action-key)
          (hy-test-helpers:consume-input-events)
          (with-current-buffer buff
            (should (looking-at-p (concat ".*Dired by name")))))
      (hy-test-helpers:kill-buffer buff)
      (global-set-key (kbd "C-x C-b") old)
      (hy-test-helpers:kill-buffer dir))))

(ert-deftest fast-demo-key-series-shell-cd-hyperb-dir ()
  "Action key executes cd shell command."
  (skip-unless (not noninteractive))
  (let* ((shell-file-name (executable-find "sh"))
         (shell-buffer-name "*shell*")
	 (existing-shell-flag (get-buffer-process shell-buffer-name))
	 (prompt "\nPWD=")
	 success)
    (unwind-protect
        (with-temp-buffer
          (insert "{ M-x shell RET M-> (cd ${hyperb:dir} && echo && echo \"PWD=$(pwd)\") RET }")
          (goto-char 5)
          (action-key)
          (hy-test-helpers:consume-input-events)
          (with-current-buffer shell-buffer-name
            (goto-char (point-max))
            (accept-process-output (get-buffer-process shell-buffer-name) 1)
            (search-backward prompt nil t)
            (setq success (should (looking-at-p (concat prompt (directory-file-name hyperb:dir)))))))
      (unless (and existing-shell-flag success)
	(when (get-buffer-process shell-buffer-name)
	  (set-process-query-on-exit-flag (get-buffer-process shell-buffer-name) nil)
	  (hy-test-helpers:kill-buffer shell-buffer-name))))))

(ert-deftest fast-demo-key-series-shell-grep ()
  "Action key executes grep shell command."
  (skip-unless (not noninteractive))
  (let* ((shell-file-name (executable-find "sh"))
         (shell-buffer-name "*shell*")
	 (existing-shell-flag (get-buffer-process shell-buffer-name)))
    (unwind-protect
        (with-temp-buffer
          (insert "{M-x shell RET M-> (export HYPERBOLE_DIR=${hyperb:dir} && cd $HYPERBOLE_DIR && grep -n gbut:label-list *.el) RET}")
          (goto-char 5)
          (action-key)
          (hy-test-helpers:consume-input-events)
          (with-current-buffer shell-buffer-name
            (with-timeout (5 (ert-fail "Test timed out"))
              (while (not (string-match-p "\n.*\\.el:[0-9]+:.*defun.*gbut:label-list ()" (buffer-substring-no-properties (point-min) (point-max))))
                (accept-process-output (get-buffer-process shell-buffer-name))))
            (should (string-match-p "\n.*\\.el:[0-9]+:.*defun.*gbut:label-list ()" (buffer-substring-no-properties (point-min) (point-max))))))
      (unless existing-shell-flag
	(when (get-buffer-process shell-buffer-name)
	  (set-process-query-on-exit-flag (get-buffer-process shell-buffer-name) nil)
	  (hy-test-helpers:kill-buffer shell-buffer-name))))))

(ert-deftest fast-demo-key-series-shell-apropos ()
  "Action key executes apropos shell command."
  (skip-unless (and (not noninteractive)
                    (executable-find "apropos")))
  (let* ((shell-file-name (executable-find "sh"))
         (shell-buffer-name "*shell*")
	 (existing-shell-flag (get-buffer-process shell-buffer-name)))
    (unwind-protect
        (with-temp-buffer
          (insert "{M-x shell RET M-> (apropos grep) RET RET}")
          (goto-char 5)
          (action-key)
          (hy-test-helpers:consume-input-events)
          (with-current-buffer shell-buffer-name
            (with-timeout (5 (ert-fail "Test timed out"))
              (while (not (string-match-p "grep ?(1).*-" (buffer-substring-no-properties (point-min) (point-max))))
                (accept-process-output (get-buffer-process shell-buffer-name))))
            (should (string-match-p "grep ?(1).*-" (buffer-substring-no-properties (point-min) (point-max))))))
      (unless existing-shell-flag
	(when (get-buffer-process shell-buffer-name)
	  (set-process-query-on-exit-flag (get-buffer-process shell-buffer-name) nil)
	  (hy-test-helpers:kill-buffer shell-buffer-name))))))

(ert-deftest fast-demo-key-series-shell-cd-hyperb-dir-view-mode ()
  "Action key executes cd shell command from buffer in `view-mode`."
  (skip-unless (not noninteractive))
  (let* ((shell-file-name (executable-find "sh"))
         (shell-buffer-name "*shell*")
	 (existing-shell-flag (get-buffer-process shell-buffer-name))
	 (prompt "\nPWD=")
	 success)
    (unwind-protect
        (with-temp-buffer
          (insert "{ M-x shell RET M-> (cd ${hyperb:dir} && echo && echo \"PWD=$(pwd)\") RET }")
          (goto-char 5)
          (view-mode)
          (action-key)
          (hy-test-helpers:consume-input-events)
          (with-current-buffer shell-buffer-name
            (goto-char (point-max))
            (accept-process-output (get-buffer-process shell-buffer-name) 1)
            (search-backward prompt nil t)
            (setq success (should (looking-at-p (concat prompt (directory-file-name hyperb:dir)))))))
      (unless (and existing-shell-flag success)
	(when (get-buffer-process shell-buffer-name)
	  (set-process-query-on-exit-flag (get-buffer-process shell-buffer-name) nil)
	  (hy-test-helpers:kill-buffer shell-buffer-name))))))

(ert-deftest fast-demo-key-series-shell-grep-view-mode ()
  "Action key executes grep shell command from buffer in `view-mode`."
  (skip-unless (not noninteractive))
  (let* ((shell-file-name (executable-find "sh"))
         (shell-buffer-name "*shell*")
	 (existing-shell-flag (get-buffer-process shell-buffer-name)))
    (unwind-protect
        (with-temp-buffer
          (insert "{M-x shell RET M-> (export HYPERBOLE_DIR=${hyperb:dir} && cd $HYPERBOLE_DIR && grep -n gbut:label-list *.el) RET}")
          (goto-char 5)
          (view-mode)
          (action-key)
          (hy-test-helpers:consume-input-events)
          (with-current-buffer shell-buffer-name
            (with-timeout (5 (ert-fail "Test timed out"))
              (while (not (string-match-p "\n.*\\.el:[0-9]+:.*defun.*gbut:label-list ()"
					  (buffer-substring-no-properties (point-min) (point-max))))
                (accept-process-output (get-buffer-process shell-buffer-name))))
            (should (string-match-p "\n.*\\.el:[0-9]+:.*defun.*gbut:label-list ()" (buffer-substring-no-properties (point-min) (point-max))))))
      (unless existing-shell-flag
	(when (get-buffer-process shell-buffer-name)
	  (set-process-query-on-exit-flag (get-buffer-process shell-buffer-name) nil)
	  (hy-test-helpers:kill-buffer shell-buffer-name))))))

;; Fast Demo Grep Messages, Stack Trace, Man Page Apropos
(ert-deftest fast-demo-grep ()
  "Verify ibuts from grep searches works."
  (unwind-protect
      (with-temp-buffer
        (insert "hactypes.el:454:					      (mapcar #'list (gbut:label-list))\nhbut.el:605:				       (mapcar #'list (gbut:label-list))\n")
        (goto-char 3)
        (action-key)
        (should (string= (buffer-name (current-buffer)) "hactypes.el"))
        (should (= (line-number-at-pos) 454)))
    (hy-test-helpers:kill-buffer "hactypes.el")))

(ert-deftest fast-demo-python-trace-back ()
  "Verify ibuts from python traceback works."
  (unwind-protect
      (let ((default-directory hyperb:dir))
        (with-temp-buffer
          (insert "Traceback (most recent call last):\n  File \"topwin.py\", line 18, in <module>\n    import Quartz\n")
          (goto-char (point-min))
          (forward-line 1)
          (goto-char (+ (point) 3))
          (action-key)
          (should (string= (buffer-name (current-buffer)) "topwin.py"))
          (should (= (line-number-at-pos) 18))))
    (hy-test-helpers:kill-buffer "topwin.py")))

(ert-deftest fast-demo-man-k ()
  "Verify ibut in man -k output displays the associated man page."
  (with-temp-buffer
    (insert "aspell(1)                - interactive spell checker")
    (goto-char 3)
    (with-mock
      (mock (man "aspell(1)") => t)
      (action-key))))

;; Fast Demo Action Buttons
(ert-deftest fast-demo-action-button-shell ()
  "Verify a shell is created when action button for shell is invoked."
  (unwind-protect
      (with-temp-buffer
        (insert "<shell>")
        (goto-char 3)
        (action-key)
        (should (string= (buffer-name (current-buffer)) "*shell*")))
    (let (kill-buffer-hook kill-buffer-query-functions)
      (hy-test-helpers:kill-buffer "*shell*"))))

(ert-deftest fast-demo-action-button-fill-column ()
  "Verify the value of `fill-column' is displayed in the minibuffer."
  (with-temp-buffer
    (insert "<fill-column>")
    (goto-char 2)
    (action-key)
    (hy-test-helpers:should-last-message (format "fill-column = %d" (current-fill-column)))))

(ert-deftest fast-demo-display-demo-using-action-buttons ()
  "Verify the three ways show in the demo works."
  (unwind-protect
      (with-temp-buffer
        (insert "<find-file-other-window (expand-file-name \"DEMO\" hyperb:dir)>")
        (goto-char 5)
	(let ((enable-local-variables nil))
          (action-key))
        (should (string= "DEMO" (buffer-name))))
    (hy-test-helpers:kill-buffer "DEMO"))
  (unwind-protect
      (with-temp-buffer
        (insert "<hpath:find \"${hyperb:dir}/DEMO\")>")
        (goto-char 5)
	(let ((enable-local-variables nil))
          (action-key))
        (should (string= "DEMO" (buffer-name))))
    (hy-test-helpers:kill-buffer "DEMO"))
  (unwind-protect
      (with-temp-buffer
        (insert "\"${hyperb:dir}/DEMO\"") ; Need double quotes - Error!?
        (goto-char 5)
	(let ((enable-local-variables nil))
          (action-key))
        (should (string= "DEMO" (buffer-name))))
    (hy-test-helpers:kill-buffer "DEMO")))

(ert-deftest fast-demo-display-kotl-starting-from-cell ()
  "Verify a kotl file can be displayed from cell ref."
  (unwind-protect
      (let ((default-directory hyperb:dir))
        (with-temp-buffer
          (insert "<kotl/EXAMPLE.kotl#3b10|c2en>")
          (goto-char 5)
          (action-key)
          (should (string= "EXAMPLE.kotl" (buffer-name)))
          ;; FIXME: Add verification of lines per cell
          (should (looking-at-p "Cell Transposition:"))))
    (hy-test-helpers:kill-buffer "EXAMPLE.kotl")))

(provide 'demo-tests)

;; This file can't be byte-compiled without the `el-mock' package
;; which is not a dependency of Hyperbole.
;;
;; Local Variables:
;; no-byte-compile: t
;; End:

;;; demo-tests.el ends here<|MERGE_RESOLUTION|>--- conflicted
+++ resolved
@@ -3,11 +3,7 @@
 ;; Author:       Mats Lidell <matsl@gnu.org>
 ;;
 ;; Orig-Date:    30-Jan-21 at 12:00:00
-<<<<<<< HEAD
-;; Last-Mod:     10-Mar-24 at 18:28:33 by Bob Weiner
-=======
-;; Last-Mod:     12-Mar-24 at 22:58:39 by Mats Lidell
->>>>>>> cb890217
+;; Last-Mod:     21-Mar-24 at 10:52:07 by Bob Weiner
 ;;
 ;; SPDX-License-Identifier: GPL-3.0-or-later
 ;;
