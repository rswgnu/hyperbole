--- conflicted
+++ resolved
@@ -3,11 +3,7 @@
 ;; Author:       Mats Lidell <matsl@gnu.org>
 ;;
 ;; Orig-Date:    30-Jan-21 at 12:00:00
-<<<<<<< HEAD
 ;; Last-Mod:     30-Oct-23 at 02:02:00 by Bob Weiner
-=======
-;; Last-Mod:     24-Oct-23 at 23:57:30 by Mats Lidell
->>>>>>> 7decf14c
 ;;
 ;; SPDX-License-Identifier: GPL-3.0-or-later
 ;;
