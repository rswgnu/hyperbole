;;; hyrolo-tests.el --- unit tests for hyrolo.el         -*- lexical-binding: t; -*-

;; Author:       Mats Lidell <matsl@gnu.org>
;;
;; Orig-Date:    19-Jun-21 at 22:42:00
<<<<<<< HEAD
;; Last-Mod:     21-Mar-24 at 10:53:01 by Bob Weiner
=======
;; Last-Mod:     15-Mar-24 at 23:34:41 by Mats Lidell
>>>>>>> 00682a41
;;
;; SPDX-License-Identifier: GPL-3.0-or-later
;;
;; Copyright (C) 2021-2024  Free Software Foundation, Inc.
;; See the "HY-COPY" file for license information.
;;
;; This file is part of GNU Hyperbole.

;;; Commentary:

;; "../hyrolo.el"

;;; Code:

(require 'ert)
(require 'hact)
(require 'hyrolo)
(require 'hyrolo-demo)
(require 'hy-test-dependencies) ;; can install el-mock
(require 'hy-test-helpers "test/hy-test-helpers")
(require 'hib-kbd)
(require 'kotl-mode)

(declare-function hy-test-helpers:consume-input-events "hy-test-helpers")
(declare-function hy-test-helpers:should-last-message "hy-test-helpers")

(ert-deftest hyrolo-add-items-at-multiple-levels ()
  "`hyrolo-add` can add items at different levels."
  (let ((hyrolo-file (make-temp-file "hypb" nil ".otl")))
    (unwind-protect
        (let ((hyrolo-file-list (list hyrolo-file)))
          (find-file (car (hyrolo-get-file-list)))
          (insert "===\nHdr\n===\n")
          (goto-char (point-min))
          (should (looking-at "==="))
          (hyrolo-add "a")
          (hyrolo-add "a/b")
          (hyrolo-add "a/b/c")
          (beginning-of-line)
          (should (looking-at-p "\\*\\*\\*   c")))
      (hy-delete-file-and-buffer hyrolo-file))))

(ert-deftest hyrolo-demo-search-work ()
  "Use demo example and search for work should match work."
  (skip-unless (not noninteractive))
  (unwind-protect
      (progn
        (load "../hyrolo-demo")
        (should (hact 'kbd-key "C-x 4r work RET"))
        (hy-test-helpers:consume-input-events)
        (should (string= (buffer-name) hyrolo-display-buffer))
        (should (looking-at "======"))
        (forward-line 5)
        (should (looking-at "\\*.*Work")))
    (hyrolo-demo-quit)))

(ert-deftest hyrolo-demo-tab-jump-to-first-match ()
  "{TAB} shall jump to first match."
  (skip-unless (not noninteractive))
  (unwind-protect
      (progn
        (load "../hyrolo-demo")
        (should (hact 'kbd-key "C-x 4r work RET TAB"))
        (hy-test-helpers:consume-input-events)
        (should (string= (buffer-name) hyrolo-display-buffer))
        (should (looking-at "Work")))
    (hyrolo-demo-quit)))

(ert-deftest hyrolo-demo-toggle-visibility ()
  "Keys {h} and {a} shall toggle visibility."
  (skip-unless (not noninteractive))
  (unwind-protect
      (progn
        (load "../hyrolo-demo")
        (should (hact 'kbd-key "C-x 4r work RET TAB"))
        (hy-test-helpers:consume-input-events)
        (should (string= (buffer-name) hyrolo-display-buffer))
        (should (looking-at "Work"))

        (should (hact 'kbd-key "h"))
        (end-of-line)
        (should (get-char-property (point) 'invisible))

        (should (hact 'kbd-key "a"))
        (should-not (get-char-property (point) 'invisible))

        (should (hact 'kbd-key "h"))
        (end-of-line)
        (should (get-char-property (point) 'invisible))

        (should (hact 'kbd-key "s"))
        (should-not (get-char-property (point) 'invisible)))
    (hyrolo-demo-quit)))

(ert-deftest hyrolo-demo-show-overview ()
  "Key {o} shall show overview."
  (skip-unless (not noninteractive))
  (unwind-protect
      (progn
        (load "../hyrolo-demo")
        (should (hact 'kbd-key "C-x 4r work RET TAB"))
        (hy-test-helpers:consume-input-events)
        (should (string= (buffer-name) hyrolo-display-buffer))
        (should (looking-at "work"))

        (should (hact 'kbd-key "o"))
        (hy-test-helpers:consume-input-events)
	(forward-line 1)
        (end-of-line)
        (should (get-char-property (point) 'invisible))

        ;; Check next match is an outline
        (should (hact 'kbd-key "TAB"))
        (end-of-line)
        (should-not (get-char-property (point) 'invisible)))
    (hyrolo-demo-quit)))

(ert-deftest hyrolo-demo-move-to-beginning-and-end-of-file ()
  "*HyRolo* keys {<} and {>} move to begin and end of file, respectively."
  (skip-unless (not noninteractive))
  (unwind-protect
      (progn
        (load "../hyrolo-demo")
        (should (hact 'kbd-key "C-x 4r work RET TAB"))
        (hy-test-helpers:consume-input-events)
        (should (string= (buffer-name) hyrolo-display-buffer))
        (should (looking-at "work"))

        (should (hact 'kbd-key "<"))
        (should (equal (point) (point-min)))

        (should (hact 'kbd-key ">"))
        (should (equal (point) (point-max))))
    (hyrolo-demo-quit)))

(ert-deftest hyrolo-demo-move-to-beginning-and-end-of-entry ()
  "*HyRolo* keys {,} and {.} move to begin and end of an entry, respectively."
  (skip-unless (not noninteractive))
  (unwind-protect
      (progn
        (load "../hyrolo-demo")
        (should (hact 'kbd-key "C-x 4r work RET TAB"))
        (hy-test-helpers:consume-input-events)
        (should (string= (buffer-name) hyrolo-display-buffer))

        (should (hact 'kbd-key "\C-u,n"))
        (hy-test-helpers:consume-input-events)
	(should (looking-at "\\*\\*\\s-+Hansen"))

        (should (hact 'kbd-key "."))
        (hy-test-helpers:consume-input-events)
	(should (looking-at "\\s-?\\*\\*\\*\\s-+Dunn")))
    (hyrolo-demo-quit)))

(ert-deftest hyrolo-demo-move-between-entries-on-same-level ()
  "Key {n} shall move to the next cell, {f} the next same level cell,
and {b} the previous same level cell."
  (skip-unless (not noninteractive))
  (unwind-protect
      (progn
        (load "../hyrolo-demo")
        (should (hact 'kbd-key "C-x 4r com RET TAB"))
        (hy-test-helpers:consume-input-events)
        (should (string= (buffer-name) hyrolo-display-buffer))
        (should (hact 'kbd-key "<"))
        (should (equal (point) (point-min)))

	(hyrolo-hdr-move-after-p)
        (should (looking-at "\\*\\*\\s-+Strong"))

        (should (hact 'kbd-key "f"))
        (should (looking-at "\\*\\*\\s-+Hansen"))

        (should (hact 'kbd-key "b"))
        (should (looking-at "\\*\\*\\s-+Strong")))
    (hyrolo-demo-quit)))

(ert-deftest hyrolo-demo-no-following-same-level-heading ()
  "Error when trying to move to non existing next level heading."
  (skip-unless (not noninteractive))
  (unwind-protect
      (progn
        (load "../hyrolo-demo")
        (should (hact 'kbd-key "C-x 4r com RET TAB"))
        (hy-test-helpers:consume-input-events)

        (should (string= (buffer-name) hyrolo-display-buffer))
        (should (hact 'kbd-key "<"))
        (should (equal (point) (point-min)))

	(hyrolo-hdr-move-after-p)
        (should (looking-at "\\*\\*\\s-+Strong"))

        (should (hact 'kbd-key "n"))
        (should (looking-at "\\*\\*\\*\\s-+Smith"))

        (condition-case err
            (should (hact 'kbd-key "f"))
          (error
           (progn
             (should (equal (car err) 'error))
             (should (string-match "No following same-level heading" (cadr err)))))))
    (hyrolo-demo-quit)))

(ert-deftest hyrolo-sort-test ()
  "HyRolo files can be sorted."
  (let ((hyrolo-file (make-temp-file "hypb" nil ".otl")))
    (unwind-protect
        (let ((hyrolo-file-list (list hyrolo-file))
              (hyrolo-date-format "%m/%d/%Y"))
          (hyrolo-find-file (car (hyrolo-get-file-list)))
          (insert "===\nHdr\n===\n")
          (goto-char (point-min))
          (should (looking-at "==="))
          (hyrolo-add "c")
          (hyrolo-add "b")
          (hyrolo-add "a")
          (hyrolo-add "b/d")

	  ;; Verify insertion order and following date on separate line
          (goto-char (point-min))
          (should (looking-at "==="))
          (dolist (insertion-order '("a" "b" "d" "c"))
            (goto-char (1+ (should (search-forward insertion-order))))
            (should (looking-at-p "^\t[0-9/]+$")))

          (hyrolo-sort)

	  ;; Verify sorted order and following date on separate line
          (goto-char (point-min))
          (should (looking-at "==="))
          (dolist (sorted-order '("a" "b" "d" "c"))
            (goto-char (1+ (should (search-forward sorted-order))))
            (should (looking-at-p "^\t[0-9/]+$"))))
      (hy-delete-file-and-buffer hyrolo-file))))

(ert-deftest hyrolo-sort-records-at-different-levels ()
  "HyRolo can sort records at different levels."
  (let* ((hyrolo-file (make-temp-file "hypb" nil ".otl"
                                      (concat "* 2\n\t2022-03-20\n"
                                              "** 2\n\t2022-03-20\n"
                                              "*** 2\n\t2022-03-20\n"
                                              "*** 1\n\t2022-03-20\n"
                                              "** 1\n\t2022-03-20\n"
                                              "*** 2\n\t2022-03-20\n"
                                              "*** 1\n\t2022-03-20\n"
                                              "* 1\n\t2022-03-20\n"
                                              "** 2\n\t2022-03-20\n"
                                              "*** 2\n\t2022-03-20\n"
                                              "*** 1\n\t2022-03-20\n"
                                              "** 1\n\t2022-03-20\n"
                                              "*** 2\n\t2022-03-20\n"
                                              "*** 1\n\t2022-03-20\n")))
	 (hyrolo-file-list (list hyrolo-file))
         (sorted-hyrolo-file (concat "* 1\n\t2022-03-20\n"
                                     "** 1\n\t2022-03-20\n"
                                     "*** 1\n\t2022-03-20\n"
                                     "*** 2\n\t2022-03-20\n"
                                     "** 2\n\t2022-03-20\n"
                                     "*** 1\n\t2022-03-20\n"
                                     "*** 2\n\t2022-03-20\n"
                                     "* 2\n\t2022-03-20\n"
                                     "** 1\n\t2022-03-20\n"
                                     "*** 1\n\t2022-03-20\n"
                                     "*** 2\n\t2022-03-20\n"
                                     "** 2\n\t2022-03-20\n"
                                     "*** 1\n\t2022-03-20\n"
                                     "*** 2\n\t2022-03-20\n")))
    (unwind-protect
	(progn (hyrolo-find-file hyrolo-file)
	       (hyrolo-sort hyrolo-file)
               (should (string= (buffer-string) sorted-hyrolo-file)))
      (hy-delete-file-and-buffer hyrolo-file))))

(ert-deftest hyrolo-fgrep-find-all-types-of-files ()
  "Verify that all types of files are found in an fgrep search."
  (let* ((folder (make-temp-file "hypb" t))
         (prefix (expand-file-name "hypb" folder))
         (org-file (make-temp-file prefix nil ".org" "* string\n"))
         (kotl-file (make-temp-file prefix nil ".kotl" "1.  string"))
         (md-file (make-temp-file prefix nil ".md" "# string\n"))
         (outl-file (make-temp-file prefix nil ".otl" "* string\n"))
         (hyrolo-file-list (list folder)))
    (unwind-protect
        (progn
          (hyrolo-fgrep "string")
          (should (string= (buffer-name) hyrolo-display-buffer))
          (should (= (how-many "@loc>") 4))
          (dolist (f (list org-file kotl-file md-file outl-file))
            (should (= (how-many (concat "@loc> \"" f "\"")) 1))))
      (dolist (f (list org-file kotl-file md-file outl-file))
        (hy-delete-file-and-buffer f))
      (kill-buffer hyrolo-display-buffer)
      (delete-directory folder))))

(ert-deftest hyrolo-fgrep-and-goto-next-visible-org-heading ()
  "Verify move to next heading, then action-key to go to record for org mode."
  (let* ((folder (make-temp-file "hypb" t))
         (prefix (expand-file-name "hypb" folder))
         (org-file (make-temp-file prefix nil ".org" "* heading\nstring\nmore\n"))
         (hyrolo-file-list (list folder)))
    (unwind-protect
        (progn
          (hyrolo-fgrep "string")
          (should (string= (buffer-name) hyrolo-display-buffer))
          (should (= (how-many "@loc>") 1))
          (should (looking-at-p "==="))
          (hyrolo-outline-next-visible-heading 1)
          (should (looking-at-p "* heading"))
          (mocklet ((y-or-n-p => t))
            (action-key))
          (should (equal (current-buffer) (find-buffer-visiting org-file)))
          (should (looking-at-p "* heading")))
      (hy-delete-file-and-buffer org-file)
      (kill-buffer hyrolo-display-buffer)
      (delete-directory folder))))

(ert-deftest hyrolo-fgrep-and-goto-next-visible-kotl-heading ()
  "Verify move to next heading, then action-key to go to record for kotl mode."
  (let* ((folder (make-temp-file "hypb" t))
         (prefix (expand-file-name "hypb" folder))
         (kotl-file (make-temp-file prefix nil ".kotl"))
         (hyrolo-file-list (list folder)))
    (unwind-protect
        (progn
          (find-file kotl-file)
          (insert "heading")
          (kotl-mode:newline 1)
          (insert "string")
          (kotl-mode:newline 1)
          (insert "more")
          (hyrolo-fgrep "string")
          (should (string= (buffer-name) hyrolo-display-buffer))
          (should (= (how-many "@loc>") 1))
          (should (looking-at-p "==="))
          (hyrolo-outline-next-visible-heading 1)
          (should (looking-at-p ".*1\\. heading"))
          (action-key)
          (should (equal (current-buffer) (find-buffer-visiting kotl-file)))
          (should (looking-at-p "heading")))
      (hy-delete-file-and-buffer kotl-file)
      (kill-buffer hyrolo-display-buffer)
      (delete-directory folder))))

(ert-deftest hyrolo-fgrep-and-goto-next-visible-outl-heading ()
  "Verify move to next heading, then action-key to go to record for outline mode."
  (let* ((folder (make-temp-file "hypb" t))
         (prefix (expand-file-name "hypb" folder))
         (outl-file (make-temp-file prefix nil ".otl" "* heading\nstring\nmore\n"))
         (hyrolo-file-list (list folder)))
    (unwind-protect
        (progn
          (hyrolo-fgrep "string")
          (should (string= (buffer-name) hyrolo-display-buffer))
          (should (= (how-many "@loc>") 1))
          (should (looking-at-p "==="))
          (hyrolo-outline-next-visible-heading 1)
          (should (looking-at-p "* heading"))
          (action-key)
          (should (equal (current-buffer) (find-buffer-visiting outl-file)))
          (should (looking-at-p "* heading")))
      (hy-delete-file-and-buffer outl-file)
      (kill-buffer hyrolo-display-buffer)
      (delete-directory folder))))

(ert-deftest hyrolo-fgrep-and-goto-next-visible-md-heading ()
  "Verify move to next heading, then action-key to go to record for markdown mode."
  (let* ((folder (make-temp-file "hypb" t))
         (prefix (expand-file-name "hypb" folder))
         (md-file (make-temp-file prefix nil ".md" "# heading\nstring\nmore\n"))
         (hyrolo-file-list (list folder)))
    (unwind-protect
        (progn
          (hyrolo-fgrep "string")
          (should (string= (buffer-name) hyrolo-display-buffer))
          (should (= (how-many "@loc>") 1))
          (should (looking-at-p "==="))
          (hyrolo-outline-next-visible-heading 1)
          (should (looking-at-p "# heading"))
          (action-key)
          (should (equal (current-buffer) (find-buffer-visiting md-file)))
          (should (looking-at-p "# heading")))
      (hy-delete-file-and-buffer md-file)
      (kill-buffer hyrolo-display-buffer)
      (delete-directory folder))))

(ert-deftest hyrolo-fgrep-and-goto-next-visible-kotl-heading-level-2 ()
  "Verify move to next heading, then action-key to go to record for kotl mode.
Match a string in a level 2 child cell."
  (let* ((folder (make-temp-file "hypb" t))
         (prefix (expand-file-name "hypb" folder))
         (kotl-file (make-temp-file prefix nil ".kotl"))
         (hyrolo-file-list (list folder)))
    (unwind-protect
        (progn
          (find-file kotl-file)
          (insert "first")
          (kotl-mode:add-child)
          (insert "heading")
          (kotl-mode:newline 1)
          (insert "string")
          (kotl-mode:newline 1)
          (insert "more")
          (hyrolo-fgrep "string")
          (should (string= (buffer-name) hyrolo-display-buffer))
          (should (= (how-many "@loc>") 1))
          (should (looking-at-p "==="))
          (hyrolo-outline-next-visible-heading 1)
          (should (looking-at-p ".*1a\\. heading"))
          (action-key)
          (should (equal (current-buffer) (find-buffer-visiting kotl-file)))
          (should (looking-at-p "heading")))
      (hy-delete-file-and-buffer kotl-file)
      (kill-buffer hyrolo-display-buffer)
      (delete-directory folder))))

(ert-deftest hyrolo-fgrep-and-goto-next-visible-kotl-heading-cell-2 ()
  "Verify move to next heading, then action-key to go to record for kotl mode.
Match a string in the second cell."
  (let* ((folder (make-temp-file "hypb" t))
         (prefix (expand-file-name "hypb" folder))
         (kotl-file (make-temp-file prefix nil ".kotl"))
         (hyrolo-file-list (list folder)))
    (unwind-protect
        (progn
          (find-file kotl-file)
          (insert "first")
          (kotl-mode:add-cell)
          (insert "heading")
          (kotl-mode:newline 1)
          (insert "string")
          (kotl-mode:newline 1)
          (insert "more")
          (hyrolo-fgrep "string")
          (should (string= (buffer-name) hyrolo-display-buffer))
          (should (= (how-many "@loc>") 1))
          (should (looking-at-p "==="))
          (hyrolo-outline-next-visible-heading 1)
          (should (looking-at-p ".*2\\. heading"))
          (action-key)
          (should (equal (current-buffer) (find-buffer-visiting kotl-file)))
          (should (looking-at-p "heading")))
      (hy-delete-file-and-buffer kotl-file)
      (kill-buffer hyrolo-display-buffer)
      (delete-directory folder))))

(ert-deftest hyrolo-tests--get-file-list-change ()
  "Verify a change to hyrolo-file-list is noticed by hyrolo-get-file-list."
  (let* ((tmp-file (make-temp-file "hypb" nil ".org"))
         (hyrolo-file-list (list tmp-file)))
    (unwind-protect
        (let ((hl (hyrolo-get-file-list)))
          (should (= 1 (length hl)))
          (should (string= (car hl) tmp-file)))
      (hy-delete-file-and-buffer tmp-file))))

(ert-deftest hyrolo-tests--get-file-list-wrong-suffix ()
  "Verify files need to have the proper suffix in hyrolo-file-list."
  (let ((tmp-file (make-temp-file "hypb" nil)))
    (unwind-protect
        (should-error
         (let* ((hyrolo-boolean-only-flag t)
		(hyrolo-file-list (list tmp-file)))
           ()))
      (hy-delete-file-and-buffer tmp-file))))

;; Outline movement tests
(defun hyrolo-tests--level-number (section depth)
  "Generate the number for the SECTION at DEPTH.

The format is the section followed by the depth given by the
sequence up to depth starting from 2.
  Depth 1:        section
  Depth <depth>:  section.2.3.4..<depth>"
  (let (result)
    (dotimes (d depth)
      (setq result
            (if (= 0 d)
                (number-to-string section)
              (concat result
                      "."
                      (number-to-string (+ 1 d))))))
    result))

(defun hyrolo-tests--generate-heading-contents-for-tests (heading-prefix-char heading section body depth)
  "Generate the HEADING and BODY contents for the SECTION with DEPTH."
  (let (result)
    (dotimes (d depth)
      (setq result
            (concat result
                    (make-string (1+ d) heading-prefix-char)
		    " " heading " " (hyrolo-tests--level-number section (1+ d)) "\n"
                    body " " (hyrolo-tests--level-number section (1+ d)) "\n")))
    result))

(defun hyrolo-tests--gen-outline (heading-prefix-char heading sections body depth)
  "Generate an outline structure suitable for hyrolo outline test.

The contents is constructed with an outline HEADING-PREFIX-CHAR,
HEADING and BODY text.  Each is repeated in SECTIONS with one set
of hierarchical headings to the specified DEPTH.

Example:
   * heading 1
   body 1
   ** heading 2
   body 1.2
   [...]
   * heading <sections>
   body <sections>
   ** heading <sections>.2
   body <section>.2
   [...]"
  (let (result)
    (dotimes (section sections)
      (setq result
            (concat result
                    (hyrolo-tests--generate-heading-contents-for-tests
		     heading-prefix-char heading (1+ section) body depth))))
    result))

(ert-deftest hyrolo-tests--outline-next-visible-heading ()
  "Verify movement to next visible heading."
  (let* ((org-file (make-temp-file "hypb" nil ".org"
                                   (hyrolo-tests--gen-outline ?* "heading" 2 "body" 2)))
         (hyrolo-file-list (list org-file)))
    (unwind-protect
        (progn
          (hyrolo-grep "body")
          (should (string= hyrolo-display-buffer (buffer-name)))

          ;; Move down
          (should (looking-at-p "==="))
          (should (hact 'kbd-key "n"))
          (should (looking-at-p "^\\* heading 1"))
          (should (hact 'kbd-key "n"))
          (should (looking-at-p "^\\*\\* heading 1\\.2"))
          (should (hact 'kbd-key "n"))
          (should (looking-at-p "^\\* heading 2"))
          (should (hact 'kbd-key "n"))
          (should (looking-at-p "^\\*\\* heading 2\\.2"))
          (should (hact 'kbd-key "n"))
          (should (eobp))

          ;; Move back up
          (should (hact 'kbd-key "p"))
          (should (looking-at-p "^\\*\\* heading 2\\.2"))
          (should (hact 'kbd-key "p"))
          (should (looking-at-p "^\\* heading 2"))
          (should (hact 'kbd-key "p"))
          (should (looking-at-p "^\\*\\* heading 1\\.2"))
          (should (hact 'kbd-key "p"))
          (should (looking-at-p "^\\* heading 1"))
          (should (hact 'kbd-key "p"))
          (should (looking-at-p "==="))
          (should (bobp)))
      (kill-buffer hyrolo-display-buffer)
      (hy-delete-files-and-buffers hyrolo-file-list))))

(ert-deftest hyrolo-tests--outline-next-visible-heading-md ()
  "Verify movement to next visible heading."
  (let* ((md-file (make-temp-file "hypb" nil ".md"
                                  (hyrolo-tests--gen-outline ?# "heading" 2 "body" 2)))
         (hyrolo-file-list (list md-file)))
    (unwind-protect
        (progn
          (hyrolo-grep "body")
          (should (string= hyrolo-display-buffer (buffer-name)))

          ;; Move down
          (should (looking-at-p "==="))
          (should (hact 'kbd-key "n"))
          (should (looking-at-p "^# heading 1"))
          (should (hact 'kbd-key "n"))
          (should (looking-at-p "^## heading 1\\.2"))
          (should (hact 'kbd-key "n"))
          (should (looking-at-p "^# heading 2"))
          (should (hact 'kbd-key "n"))
          (should (looking-at-p "^## heading 2\\.2"))
          (should (hact 'kbd-key "n"))
          (should (eobp))

          ;; Move back up
          (should (hact 'kbd-key "p"))
          (should (looking-at-p "^## heading 2\\.2"))
          (should (hact 'kbd-key "p"))
          (should (looking-at-p "^# heading 2"))
          (should (hact 'kbd-key "p"))
          (should (looking-at-p "^## heading 1\\.2"))
          (should (hact 'kbd-key "p"))
          (should (looking-at-p "^# heading 1"))
          (should (hact 'kbd-key "p"))
          (should (looking-at-p "==="))
          (should (bobp)))
      (kill-buffer hyrolo-display-buffer)
      (hy-delete-files-and-buffers hyrolo-file-list))))

(ert-deftest hyrolo-tests--outline-next-visible-heading-all ()
  "Verify movement to next visible heading."
  (let* ((md-file (make-temp-file "hypb" nil ".md"
                                  (hyrolo-tests--gen-outline ?# "heading" 2 "body" 2)))
         (hyrolo-file-list (list md-file)))
    (unwind-protect
        (progn
          (hyrolo-grep "body")
          (should (string= hyrolo-display-buffer (buffer-name)))

          ;; Move down
          (should (looking-at-p "==="))
          (should (hact 'kbd-key "n"))
          (should (looking-at-p "^# heading 1"))
          (should (hact 'kbd-key "n"))
          (should (looking-at-p "^## heading 1\\.2"))
          (should (hact 'kbd-key "n"))
          (should (looking-at-p "^# heading 2"))
          (should (hact 'kbd-key "n"))
          (should (looking-at-p "^## heading 2\\.2"))
          (should (hact 'kbd-key "n"))
          (should (eobp))

          ;; Move back up
          (should (hact 'kbd-key "p"))
          (should (looking-at-p "^## heading 2\\.2"))
          (should (hact 'kbd-key "p"))
          (should (looking-at-p "^# heading 2"))
          (should (hact 'kbd-key "p"))
          (should (looking-at-p "^## heading 1\\.2"))
          (should (hact 'kbd-key "p"))
          (should (looking-at-p "^# heading 1"))
          (should (hact 'kbd-key "p"))
          (should (looking-at-p "==="))
          (should (bobp)))
      (kill-buffer hyrolo-display-buffer)
      (hy-delete-files-and-buffers hyrolo-file-list))))

(ert-deftest hyrolo-tests--outline-up-heading ()
  "Verify movement from sub heading to next heading one level above."
  (let* ((org-file (make-temp-file "hypb" nil ".org"
                                   (hyrolo-tests--gen-outline ?* "heading" 2 "body" 3)))
         (hyrolo-file-list (list org-file)))
    (unwind-protect
        (progn
          (hyrolo-grep "body")
          (should (string= hyrolo-display-buffer (buffer-name)))

          ;; Move to last heading
          (goto-char (point-max))
          (forward-line -2)
          (should (looking-at-p "^\\*\\*\\* heading 2\\.2\\.3$"))
          (should (hact 'kbd-key "u"))
          (should (looking-at-p "^\\*\\* heading 2\\.2$"))
          (should (hact 'kbd-key "u"))
          (should (looking-at-p "^\\* heading 2$"))
          (should-error (hact 'kbd-key "u")))
      (kill-buffer hyrolo-display-buffer)
      (hy-delete-file-and-buffer org-file))))

(ert-deftest hyrolo-tests--outline-next-visible-heading-two-sections ()
  "Verify movement to next visible heading with two sections."
  (let* ((org-file1 (make-temp-file "hypb" nil ".org"
                                    (hyrolo-tests--gen-outline ?* "heading-a" 1 "body-a" 2)))
         (md-file1 (make-temp-file "hypb" nil ".md"
                                   (hyrolo-tests--gen-outline ?# "heading-b" 1 "body-b" 2)))
         (hyrolo-file-list (list org-file1 md-file1)))
    (unwind-protect
        (progn
          (hyrolo-grep "body")
          (should (string= hyrolo-display-buffer (buffer-name)))

          ;; Move down
          (should (looking-at-p "==="))
          (should (hact 'kbd-key "n"))
          (should (looking-at-p "^\\* heading-a 1$"))
          (should (hact 'kbd-key "n"))
          (should (looking-at-p "^\\*\\* heading-a 1\\.2$"))
          (should (hact 'kbd-key "n"))
          (should (hact 'kbd-key "n"))
          (should (looking-at-p "^# heading-b 1$"))
          (should (hact 'kbd-key "n"))
          (should (looking-at-p "^## heading-b 1\\.2$"))
          (should (hact 'kbd-key "n"))
          (should (eobp))

          ;; Move back up
          (should (hact 'kbd-key "p"))
          (should (looking-at-p "^## heading-b 1\\.2$"))
          (should (hact 'kbd-key "p"))
          (should (looking-at-p "^# heading-b 1$"))
          (should (hact 'kbd-key "p"))
          (should (hact 'kbd-key "p"))
          (should (looking-at-p "^\\*\\* heading-a 1\\.2$"))
          (should (hact 'kbd-key "p"))
          (should (looking-at-p "^\\* heading-a 1$"))
          (should (hact 'kbd-key "p"))
          (should (looking-at-p "==="))
          (should (= 1 (line-number-at-pos))))
      (kill-buffer hyrolo-display-buffer)
      (hy-delete-files-and-buffers hyrolo-file-list))))

(defun hyrolo-tests--gen-kotl-outline (heading body &optional depth)
  "Generate a temp file with kotl outline structure for hyrolo outline test.
Make cell start with HEADING and follow by next line BODY.  With
optional DEPTH the number of sub cells are created to that depth."
  (let ((kotl-file (make-temp-file "hypb" nil ".kotl")))
    (find-file kotl-file)
    (insert heading)
    (kotl-mode:newline 1)
    (insert body)
    (when (and depth (< 0 depth))
      (dotimes (d depth)
        (kotl-mode:add-child)
        (insert (format "%s %d" heading (1+ d)))
        (kotl-mode:newline 1)
        (insert (format "%s %d" body (1+ d)))))
    (save-buffer)
    kotl-file))

(ert-deftest hyrolo-tests--outline-next-visible-heading-kotl ()
  "Verify movement to next visible heading with a kotl file."
  (let* ((kotl-file1 (hyrolo-tests--gen-kotl-outline "heading-kotl" "body-kotl"))
         (hyrolo-file-list (list kotl-file1)))
    (unwind-protect
        (progn
          (hyrolo-grep "body")
          (should (string= hyrolo-display-buffer (buffer-name)))

          (should (looking-at-p "==="))
          (should (and (hact 'kbd-key "n") (looking-at-p "^ +1\\. heading-kotl$")))
          (should (and (hact 'kbd-key "n") (eobp)))
          (should (and (hact 'kbd-key "p") (looking-at-p "^ +1\\. heading-kotl$")))
          (should (and (hact 'kbd-key "p") (looking-at-p "==="))))
      (kill-buffer hyrolo-display-buffer)
      (hy-delete-files-and-buffers hyrolo-file-list))))

(ert-deftest hyrolo-tests--outline-next-visible-heading-all-file-types ()
  "Verify movement to next visible heading with all files types present."
  (let* ((org-file1 (make-temp-file "hypb" nil ".org"
                                    (hyrolo-tests--gen-outline ?* "heading-org" 1 "body-org" 1)))
         (otl-file1 (make-temp-file "hypb" nil ".otl"
                                    (hyrolo-tests--gen-outline ?* "heading-otl" 1 "body-otl" 1)))
         (md-file1 (make-temp-file "hypb" nil ".md"
                                   (hyrolo-tests--gen-outline ?# "heading-md" 1 "body-md" 1)))
         (kotl-file1 (hyrolo-tests--gen-kotl-outline "heading-kotl" "body-kotl"))
         (hyrolo-file-list (list org-file1 otl-file1 md-file1 kotl-file1)))
    (unwind-protect
        (progn
          (hyrolo-grep "body")
          (should (string= hyrolo-display-buffer (buffer-name)))

          ;; Move down
          (dolist (v '("===" "^\\* heading-org 1$" "===" "^\\* heading-otl 1$"
                       "===" "^# heading-md 1$" "===" "^ +1\\. heading-kotl$"))
            (should (and (looking-at-p v) (hact 'kbd-key "n"))))
          (should (eobp))

          ;; Move up
          (dolist (v '("^ +1\\. heading-kotl$" "===" "^# heading-md 1$" "==="
                       "^\\* heading-otl 1$" "===" "^\\* heading-org 1$" "==="))
            (should (and (hact 'kbd-key "p") (looking-at-p v))))
          (should (= 1 (line-number-at-pos))))
      (kill-buffer hyrolo-display-buffer)
      (hy-delete-files-and-buffers hyrolo-file-list))))

(defun hyrolo-tests--verify-hidden-line ()
  "Verify that a line is hidden."
  (save-excursion
    (end-of-line)
    (should (get-char-property (point) 'invisible))))

(defun hyrolo-tests--verify-not-hidden-line ()
  "Verify that a line is hidden."
  (save-excursion
    (end-of-line)
    (should-not (get-char-property (point) 'invisible))))

(ert-deftest hyrolo-tests--outline-hide-show-heading ()
  "Verify hiding and showing headings."
  (let* ((org-file (make-temp-file "hypb" nil ".org"
                                   (hyrolo-tests--gen-outline ?* "heading" 1 "body" 2)))
         (hyrolo-file-list (list org-file)))
    (unwind-protect
        (progn
          (hyrolo-grep "body")
          (should (string= hyrolo-display-buffer (buffer-name)))

          ;; Hide/Show first line hides whole section
          (should (looking-at-p "==="))
          (should (hact 'kbd-key "h"))
	  (hyrolo-tests--verify-hidden-line)
          (should (hact 'kbd-key "s"))
	  (hyrolo-tests--verify-not-hidden-line)

	  ;; Hide/Show first section heading
          (should (hact 'kbd-key "n"))
          (should (looking-at-p "^\\* heading 1$"))
          (should (hact 'kbd-key "h"))
	  (hyrolo-tests--verify-hidden-line)
	  (save-excursion
	    (forward-visible-line 1)
	    (should (eobp)))
          (should (hact 'kbd-key "s"))
	  (hyrolo-tests--verify-not-hidden-line)

	  ;; Hide/Show level 2 heading
          (should (hact 'kbd-key "n"))
          (should (looking-at-p "^\\*\\* heading 1\\.2$"))
          (should (hact 'kbd-key "h"))
	  (hyrolo-tests--verify-hidden-line)
	  (save-excursion
	    (forward-visible-line 1)
	    (should (eobp)))
          (should (hact 'kbd-key "s"))
	  (hyrolo-tests--verify-not-hidden-line))
      (kill-buffer hyrolo-display-buffer)
      (hy-delete-files-and-buffers hyrolo-file-list))))

(ert-deftest hyrolo-tests--outline-show-when-moving-out-of-hidden-line ()
  "Verify region is shown after moving out of hidden area."
  (let* ((org-file (make-temp-file "hypb" nil ".org"
                                   (hyrolo-tests--gen-outline ?* "heading" 1 "body" 2)))
         (hyrolo-file-list (list org-file)))
    (unwind-protect
        (progn
          (hyrolo-grep "body")
          (should (string= hyrolo-display-buffer (buffer-name)))

          ;; Hide first line hides whole section
          (should (looking-at-p "==="))
          (should (hact 'kbd-key "h"))
	  (hyrolo-tests--verify-hidden-line)

	  ;; Now expose just top-level headings and move to buffer beginning
          (should (hact 'kbd-key "t"))
          (should (hact 'kbd-key "<"))

	  ;; Move to first heading and back to top
          (should (hact 'kbd-key "n"))
          (should (looking-at-p "^\\* heading 1$"))
	  (should-not (get-char-property (point) 'invisible))
          (should (hact 'kbd-key "p"))
	  (should (and (looking-at-p "===") (= 1 (line-number-at-pos))))
	  (hyrolo-tests--verify-not-hidden-line))
      (kill-buffer hyrolo-display-buffer)
      (hy-delete-files-and-buffers hyrolo-file-list))))

(ert-deftest hyrolo-tests--tab-through-matches ()
  "Verify tabbing through search matches."
  (let* ((org-file (make-temp-file "hypb" nil ".org"
                                   (hyrolo-tests--gen-outline ?* "heading" 2 "body" 2)))
         (hyrolo-file-list (list org-file)))
    (unwind-protect
        (progn
          (hyrolo-grep "body")
          (should (string= hyrolo-display-buffer (buffer-name)))

          ;; Search Down
          (should (looking-at-p "==="))
          (should (hact 'kbd-key "TAB"))
          (should (looking-at-p "^body 1$"))
          (should (hact 'kbd-key "TAB"))
          (should (looking-at-p "^body 1\\.2"))
          (should (hact 'kbd-key "TAB"))
          (should (looking-at-p "^body 2$"))
          (should (hact 'kbd-key "TAB"))
          (should (looking-at-p "^body 2\\.2"))
          (should-error (hact 'kbd-key "TAB"))
          (should (looking-at-p "^body 2\\.2"))

          ;; Search Up
          (should (hact 'kbd-key "<backtab>"))
          (should (looking-at-p "^body 2$"))
          (should (hact 'kbd-key "<backtab>"))
          (should (looking-at-p "^body 1\\.2"))
          (should (hact 'kbd-key "<backtab>"))
          (should (looking-at-p "^body 1$"))
          (should-error (hact 'kbd-key "<backtab>")))
      (kill-buffer hyrolo-display-buffer)
      (hy-delete-files-and-buffers hyrolo-file-list))))

(ert-deftest hyrolo-tests--edit-entry ()
  "Verify {e} brings up entry in new window."
  (let* ((org-file (make-temp-file "hypb" nil ".org"
                                   (hyrolo-tests--gen-outline ?* "heading" 1 "body" 2)))
         (hyrolo-file-list (list org-file)))
    (unwind-protect
        (progn
          (hyrolo-grep "body")
          (should (string= hyrolo-display-buffer (buffer-name)))

          ;; Search Down
          (should (looking-at-p "==="))
          (should (hact 'kbd-key "TAB"))
          (should (looking-at-p "^body 1$"))

          ;; Edit record
          (mocklet ((y-or-n-p => t))
            (should (hact 'kbd-key "e")))
          (should (string= (buffer-name) (file-name-nondirectory org-file)))
          (should (looking-at-p "^body 1$"))

          ;; Edit next record
          (switch-to-buffer hyrolo-display-buffer)
          (should (hact 'kbd-key "TAB"))
          (should (looking-at-p "^body 1\\.2$"))
          (should (hact 'kbd-key "e"))
          (should (string= (buffer-name) (file-name-nondirectory org-file)))
          (should (looking-at-p "^body 1\\.2$"))
          )
      (kill-buffer hyrolo-display-buffer)
      (hy-delete-files-and-buffers hyrolo-file-list))))

(ert-deftest hyrolo-tests--forward-same-level-all-file-types-level1 ()
  "Verify forward and backward to first level headers and section lines.
All files types are present."
  (let* ((org-file1 (make-temp-file "hypb" nil ".org"
                                    (hyrolo-tests--gen-outline ?* "heading-org" 1 "body-org" 1)))
         (md-file1 (make-temp-file "hypb" nil ".md"
                                   (hyrolo-tests--gen-outline ?# "heading-md" 1 "body-md" 1)))
         (otl-file1 (make-temp-file "hypb" nil ".otl"
                                    (hyrolo-tests--gen-outline ?* "heading-otl" 1 "body-otl" 1)))
         (kotl-file1 (hyrolo-tests--gen-kotl-outline "heading-kotl" "body-kotl"))
         (hyrolo-file-list (list org-file1 md-file1 otl-file1 kotl-file1)))
    (unwind-protect
        (progn
          (hyrolo-grep "body")
          (should (string= hyrolo-display-buffer (buffer-name)))

          ;; Move forward
          (dolist (v '("===" "^\\* heading-org 1$" "===" "^# heading-md 1$"
                       "===" "^\\* heading-otl 1$" "==="))
            (should (and (looking-at-p v) (hact 'kbd-key "f"))))
          (should (looking-at-p "^ +1\\. heading-kotl$")) ; When on last match do not move further

          ;; Move backward
          (dolist (v '("===" "^\\* heading-otl 1$" "===" "^# heading-md 1$"
                       "===" "^\\* heading-org 1$" "==="))
            (should (and (hact 'kbd-key "b") (looking-at-p v))))
          (should (= 1 (line-number-at-pos))))
      (kill-buffer hyrolo-display-buffer)
      (hy-delete-files-and-buffers hyrolo-file-list))))

(ert-deftest hyrolo-tests--forward-same-level-all-file-types-level1-depth2 ()
  "Verify forward and backward to first level headers and section lines.
All files types are present with a max depth of 2 of the outline
structure."
  (let* ((org-file1 (make-temp-file "hypb" nil ".org"
                                    (hyrolo-tests--gen-outline ?* "heading-org" 1 "body-org" 2)))
         (md-file1 (make-temp-file "hypb" nil ".md"
                                   (hyrolo-tests--gen-outline ?# "heading-md" 1 "body-md" 2)))
         (otl-file1 (make-temp-file "hypb" nil ".otl"
                                    (hyrolo-tests--gen-outline ?* "heading-otl" 1 "body-otl" 2)))
         (kotl-file1 (hyrolo-tests--gen-kotl-outline "heading-kotl" "body-kotl" 2))
         (hyrolo-file-list (list org-file1 md-file1 otl-file1 kotl-file1)))
    (unwind-protect
        (progn
          (hyrolo-grep "body")
          (should (string= hyrolo-display-buffer (buffer-name)))

          ;; Move forward
          (dolist (v '("===" "^\\* heading-org 1$" "===" "^# heading-md 1$"
                       "===" "^\\* heading-otl 1$" "==="))
            (should (and (looking-at-p v) (hact 'kbd-key "f"))))
          (should (looking-at-p "^ +1\\. heading-kotl$")) ; When on last match do not move further

          ;; Move backward
          (dolist (v '("===" "^\\* heading-otl 1$" "===" "^# heading-md 1$"
                       "===" "^\\* heading-org 1$" "==="))
            (should (and (hact 'kbd-key "b") (looking-at-p v))))
          (should (= 1 (line-number-at-pos))))
      (kill-buffer hyrolo-display-buffer)
      (hy-delete-files-and-buffers hyrolo-file-list))))

(defconst hyrolo-tests--outline-content-org
  "\
* h-org 1
body
** h-org 1.1
body
** h-org 1.2
body
*** h-org 1.2.1
body
* h-org 2
body
** h-org 2.1
body
"
  "Outline content for org files.")

(defun hyrolo-tests--modify-test-data (star type str)
  "Replace * with STAR and org with TYPE in STR.
Useful for creating outline and markdown test data from org examples."
  (replace-regexp-in-string
   "org" type
   (replace-regexp-in-string (regexp-quote "*") star str)))

(defconst hyrolo-tests--outline-content-otl
  (hyrolo-tests--modify-test-data "*" "otl" hyrolo-tests--outline-content-org)
  "Outline content for otl files.")

(defconst hyrolo-tests--outline-content-md
  (hyrolo-tests--modify-test-data "#" "md" hyrolo-tests--outline-content-org)
  "Outline content for markdown files.")

(ert-deftest hyrolo-tests--forward-same-level-org-level2 ()
  "Verify forward and backward to second level headers with org files."
  (let* ((org-file1 (make-temp-file "hypb" nil ".org" hyrolo-tests--outline-content-org))
         (org-file2 (make-temp-file "hypb" nil ".org" hyrolo-tests--outline-content-org))
         (hyrolo-file-list (list org-file1 org-file2)))
    (unwind-protect
        (progn
          (hyrolo-grep "body")
          (should (string= hyrolo-display-buffer (buffer-name)))

          ;; Move to first second level header
          (search-forward "** h-org 1.1")
          (beginning-of-line)
          (should (looking-at-p "^\\*\\* h-org 1\\.1"))

          ;; Move forward same level
          (should (and (hact 'kbd-key "f") (looking-at-p "^\\*\\* h-org 1\\.2")))

          ;; Multiple times does not move point when there are no more headers at the same level
          (should-error (hact 'kbd-key "f"))
	  (should (looking-at-p "^\\*\\* h-org 1\\.2"))

          ;; Move back on same level
          (should (and (hact 'kbd-key "b") (looking-at-p "\\*\\* h-org 1\\.1")))

          ;; Moving up from first header on a level errors, also when repeated.
          (should-error (and (hact 'kbd-key "b") (looking-at-p "^\\*\\* h-org 1\\.1")))
          (should-error (and (hact 'kbd-key "b") (looking-at-p "^\\*\\* h-org 1\\.1"))))
      (kill-buffer hyrolo-display-buffer)
      (hy-delete-files-and-buffers hyrolo-file-list))))

(ert-deftest hyrolo-tests--forward-same-level-all-file-types-level2 ()
  "Verify forward and backward to second level headers with org files."
  (let* ((org-file1 (make-temp-file "hypb" nil ".org" hyrolo-tests--outline-content-org))
         (otl-file1 (make-temp-file "hypb" nil ".otl" hyrolo-tests--outline-content-otl))
         (md-file1 (make-temp-file "hypb" nil ".md" hyrolo-tests--outline-content-md))
         (kotl-file1 (hyrolo-tests--gen-kotl-outline "heading-kotl" "body-kotl" 2))
         (hyrolo-file-list (list org-file1 otl-file1 md-file1 kotl-file1)))
    (unwind-protect
        (progn
          (hyrolo-grep "body")
          (should (string= hyrolo-display-buffer (buffer-name)))

          ;; Move to first second level header
          (search-forward "** h-org 1.1")
          (beginning-of-line)
          (should (looking-at-p "^\\*\\* h-org 1\\.1"))

          ;; Move forward same level
          (should (and (hact 'kbd-key "f") (looking-at-p "^\\*\\* h-org 1\\.2")))

          ;; Multiple times does not move point when there are no more headers at the same level
          (should-error (hact 'kbd-key "f"))
	  (should (looking-at-p "^\\*\\* h-org 1\\.2"))

          ;; Move back on same level
          (should (and (hact 'kbd-key "b") (looking-at-p "\\*\\* h-org 1\\.1")))

          ;; Moving up from first header on a level errors, also when repeated.
          (should-error (and (hact 'kbd-key "b") (looking-at-p "^\\*\\* h-org 1\\.1")))
          (should-error (and (hact 'kbd-key "b") (looking-at-p "^\\*\\* h-org 1\\.1"))))
      (kill-buffer hyrolo-display-buffer)
      (hy-delete-files-and-buffers hyrolo-file-list))))

(defun hyrolo-tests--outline-as-string (&optional begin end)
  "Return buffer content as a string with hidden text replaced by ellipses.
The string contains what the outline actually looks like.  This
enables `string-match' tests for verifying text is hidden.  With
optional BEGIN and END only return that part of the buffer."
  (if (not begin) (setq begin (point-min)))
  (if (not end) (setq end (point-max)))
  (save-excursion
    (let ((result "")
          in-invisible-section)
      (goto-char begin)
      (while (< (point) end)
        (setq result
              (concat result
                      (if (get-char-property (point) 'invisible)
                          (cond ((not in-invisible-section)
                                 (setq in-invisible-section t)
                                 "...")
                                (t nil))
                        (progn
                          (if in-invisible-section
                              (setq in-invisible-section nil))
                          (char-to-string (char-after))))))
        (goto-char (1+ (point))))
      result)))

(ert-deftest hyrolo-tests--outline-hide-other ()
  "Verify `hyrolo-outline-hide-other' hides except current body, parent and top-level headings."
  (let* ((org-file1 (make-temp-file "hypb" nil ".org" hyrolo-tests--outline-content-org))
         (hyrolo-file-list (list org-file1)))
    (unwind-protect
        (progn
          (hyrolo-grep "body")

          ;; First line
          (should (= (point) 1))
          (hyrolo-outline-hide-other)
          (should (string-match-p
                   (concat "^\\(===+.*[^*]\\|" (regexp-quote "...\n") "\\)"
                           (regexp-quote "\
* h-org 1...
* h-org 2...
"
                                         ) "$")
                   (hyrolo-tests--outline-as-string)))

          ;; On first header
          (goto-char (point-min))
          (hyrolo-outline-show-all)
          (search-forward "* h-org 1")
          (beginning-of-line)
          (hyrolo-outline-hide-other)
          (should (string= "\
* h-org 1
body...
* h-org 2...
"
                           (hyrolo-tests--outline-as-string (point))))

          ;; On second header
          (goto-char (point-min))
          (hyrolo-outline-show-all)
          (search-forward "** h-org 1.1")
          (beginning-of-line)
          (hyrolo-outline-hide-other)
          (should (string= "\
** h-org 1.1
body...
* h-org 2...
"
                           (hyrolo-tests--outline-as-string (point)))))
      (kill-buffer hyrolo-display-buffer)
      (hy-delete-files-and-buffers hyrolo-file-list))))


(ert-deftest hyrolo-tests--outline-hide-sublevels ()
  "Verify `hyrolo-outline-hide-sublevels' hides everything but the top levels."
  (let* ((org-file1 (make-temp-file "hypb" nil ".org" hyrolo-tests--outline-content-org))
         (hyrolo-file-list (list org-file1)))
    (unwind-protect
        (progn
          (hyrolo-grep "body")

          ;; First line
          (should (= (point) 1))
          (hyrolo-outline-hide-sublevels 1)
          (should (= (point) 1))
          (should (string-match-p
                   (concat "^\\(===+.*[^*]\\|" (regexp-quote "...\n") "\\)"
                           (regexp-quote "\
* h-org 1...
* h-org 2...
"
                                         ) "$")
                   (hyrolo-tests--outline-as-string)))

          ;; On first header
          (goto-char (point-min))
          (hyrolo-outline-show-all)
          (search-forward "* h-org 1")
          (beginning-of-line)
          (hyrolo-outline-hide-sublevels 1)
          (should (string= "\
* h-org 1...
* h-org 2...
"
                           (hyrolo-tests--outline-as-string (point))))

          ;; On second header
          (goto-char (point-min))
          (hyrolo-outline-show-all)
          (search-forward "** h-org 1.1")
          (beginning-of-line)
          (hyrolo-outline-hide-sublevels 1)
          (should (string= "\
1...
* h-org 2...
"
                           (hyrolo-tests--outline-as-string (point))))

          ;; First line - 2 levels
          (goto-char (point-min))
          (should (= (point) 1))
          (hyrolo-outline-hide-sublevels 2)
          (should (= (point) 1))
          (should (string-match-p
                   (concat "^\\(===+.*[^*]\\|" (regexp-quote "...\n") "\\)"
                           (regexp-quote "\
* h-org 1...
** h-org 1.1...
** h-org 1.2...
* h-org 2...
** h-org 2.1...
"
                                         ) "$")
                   (hyrolo-tests--outline-as-string)))

          ;; On first header - 2 levels
          (goto-char (point-min))
          (hyrolo-outline-show-all)
          (search-forward "* h-org 1")
          (beginning-of-line)
          (hyrolo-outline-hide-sublevels 2)
          (should (string= "\
* h-org 1...
** h-org 1.1...
** h-org 1.2...
* h-org 2...
** h-org 2.1...
"
                           (hyrolo-tests--outline-as-string (point))))

          ;; On second header - 2 levels
          (goto-char (point-min))
          (hyrolo-outline-show-all)
          (search-forward "** h-org 1.1")
          (beginning-of-line)
          (hyrolo-outline-hide-sublevels 2)
          (should (string= "\
** h-org 1.1...
** h-org 1.2...
* h-org 2...
** h-org 2.1...
"
                           (hyrolo-tests--outline-as-string (point)))))
      (kill-buffer hyrolo-display-buffer)
      (hy-delete-files-and-buffers hyrolo-file-list))))

(ert-deftest hyrolo-tests--hyrolo-outline-show-subtree ()
  "Verify `hyrolo-hyrolo-outline-show-subtree' shows everything after heading at deeper levels."
  (let* ((org-file1 (make-temp-file "hypb" nil ".org" hyrolo-tests--outline-content-org))
         (hyrolo-file-list (list org-file1)))
    (unwind-protect
        (progn
          (hyrolo-grep "body")

          ;; First line - show all
          (should (= (point) 1))
          (let ((original-look (hyrolo-tests--outline-as-string)))
            (hyrolo-outline-hide-subtree)
            (should (string-match-p
                     (concat "^===+" (regexp-quote "...") "\n$")
                     (hyrolo-tests--outline-as-string)))
            (hyrolo-outline-show-subtree)
            (should (string= original-look (hyrolo-tests--outline-as-string))))

          ;; On first header
          (goto-char (point-min))
          (hyrolo-outline-show-all)
          (hyrolo-outline-hide-sublevels 1)
          (search-forward "* h-org 1")
          (beginning-of-line)
          (let ((original-look (hyrolo-tests--outline-as-string)))
            (hyrolo-outline-show-subtree)
            (should (string= "\
* h-org 1
body
** h-org 1.1
body
** h-org 1.2
body
*** h-org 1.2.1
body
* h-org 2...
"
                             (hyrolo-tests--outline-as-string (point))))
            ;; Hide it again
            (hyrolo-outline-hide-subtree)
            (should (string= original-look (hyrolo-tests--outline-as-string))))

          ;; On second level header
          (goto-char (point-min))
          (hyrolo-outline-show-all)
          (hyrolo-outline-hide-sublevels 2)
          (search-forward "** h-org 1.2")
          (beginning-of-line)
          (let ((original-look (hyrolo-tests--outline-as-string)))
            (hyrolo-outline-show-subtree)
            (should (string= "\
** h-org 1.2
body
*** h-org 1.2.1
body
* h-org 2...
** h-org 2.1...
"
                             (hyrolo-tests--outline-as-string (point))))
            ;; Hide it again
            (hyrolo-outline-hide-subtree)
            (should (string= original-look (hyrolo-tests--outline-as-string)))))
      (kill-buffer hyrolo-display-buffer)
      (hy-delete-files-and-buffers hyrolo-file-list))))

(defun hyrolo-tests--hyrolo-section-header (filename)
  "Return a hyrolo section header for FILENAME."
  (concat
   "===============================================================================\n@loc> \""
   filename
   "\"\n"
   "===============================================================================\n"))

(ert-deftest hyrolo-tests--hyrolo-reveal-mode ()
  "Verify hidden sections are shown when using {TAB} to move through matches."
  (skip-unless (not noninteractive))
  (let* ((org-file1 (make-temp-file "hypb" nil ".org" hyrolo-tests--outline-content-org))
         (hyrolo-file-list (list org-file1)))
    (unwind-protect
        (progn
          (hyrolo-grep "body")
          (hyrolo-top-level)

          (should (string=
                   (concat (hyrolo-tests--hyrolo-section-header org-file1)
                           "* h-org 1...\n* h-org 2...\n")
                   (hyrolo-tests--outline-as-string)))

          (should (hact 'kbd-key "TAB"))
	  (hy-test-helpers:consume-input-events)
	  (hy-test-helpers:consume-input-events)
          (should (string=
                   (concat (hyrolo-tests--hyrolo-section-header org-file1)
                           "* h-org 1\nbody\n** h-org 1.1\nbody\n** h-org 1.2\nbody\n*** h-org 1.2.1\nbody\n* h-org 2...\n")
                   (hyrolo-tests--outline-as-string)))

          ;; (should (hact 'kbd-key "TAB"))
          ;; (hy-test-helpers:consume-input-events)
          ;; (should (string=
          ;;          (concat (hyrolo-tests--hyrolo-section-header org-file1)
          ;;                  "* h-org 1\nbody\n** h-org 1.1\nbody\n** h-org 1.2...\n* h-org 2...\n")
          ;;          (hyrolo-tests--outline-as-string)))

          ;; (should (hact 'kbd-key "TAB"))
          ;; (hy-test-helpers:consume-input-events)
          ;; (should (string=
          ;;          (concat (hyrolo-tests--hyrolo-section-header org-file1)
          ;;                  "* h-org 1\nbody\n** h-org 1.1\nbody\n** h-org 1.2\nbody\n*** h-org 1.2.1...\n* h-org 2...\n")
          ;;          (hyrolo-tests--outline-as-string)))

          ;; (should (hact 'kbd-key "TAB"))
          ;; (hy-test-helpers:consume-input-events)
          ;; (should (string=
          ;;          (concat (hyrolo-tests--hyrolo-section-header org-file1)
          ;;                  "* h-org 1\nbody\n** h-org 1.1\nbody\n** h-org 1.2\nbody\n*** h-org 1.2.1\nbody\n* h-org 2...\n")
          ;;          (hyrolo-tests--outline-as-string)))

          ;; (should (hact 'kbd-key "TAB"))
          ;; (hy-test-helpers:consume-input-events)
          ;; (should (string=
          ;;          (concat (hyrolo-tests--hyrolo-section-header org-file1)
          ;;                  "* h-org 1\nbody\n** h-org 1.1\nbody\n** h-org 1.2\nbody\n*** h-org 1.2.1\nbody\n* h-org 2\nbody\n** h-org 2.1...\n")
          ;;          (hyrolo-tests--outline-as-string)))

          (should (hact 'kbd-key "f TAB"))
          (hy-test-helpers:consume-input-events)
          (should (string=
                   (concat (hyrolo-tests--hyrolo-section-header org-file1)
                           "* h-org 1\nbody\n** h-org 1.1\nbody\n** h-org 1.2\nbody\n*** h-org 1.2.1\nbody\n* h-org 2\nbody\n** h-org 2.1\nbody\n")
                   (hyrolo-tests--outline-as-string))))
      (kill-buffer hyrolo-display-buffer)
      (hy-delete-files-and-buffers hyrolo-file-list))))

(ert-deftest hyrolo-tests--hyrolo-reveal-mode-kotl-file ()
  "Verify hidden sections are shown when using {TAB} to move through matches in kotl."
  (let* ((kotl-file1 (hyrolo-tests--gen-kotl-outline "h-kotl" "body" 1))
         (hyrolo-file-list (list kotl-file1)))
    (unwind-protect
        (progn
          (hyrolo-grep "body")
          (hyrolo-top-level)

          (should (string= (concat
                            (hyrolo-tests--hyrolo-section-header kotl-file1)
                            "\
   1. h-kotl...
")
                           (hyrolo-tests--outline-as-string)))
          (hyrolo-next-match)
          (should (string= (concat
                            (hyrolo-tests--hyrolo-section-header kotl-file1)
                            "\
   1. h-kotl
      body

     1a. h-kotl 1
         body 1
")
                           (hyrolo-tests--outline-as-string))))
      (kill-buffer hyrolo-display-buffer)
      (hy-delete-files-and-buffers hyrolo-file-list))))

(defconst hyrolo-tests---org-expected-outline-for-top-level
  "\
* h-org 1...
* h-org 2...
"
  "Expected outline for org test data.")

(ert-deftest hyrolo-tests--top-level-outline-for-all-file-types ()
  "Verify `hyrolo-top-level' shows first level for all supported file types."
  (let* ((org-file1 (make-temp-file "hypb" nil ".org" hyrolo-tests--outline-content-org))
         (otl-file1 (make-temp-file "hypb" nil ".otl" hyrolo-tests--outline-content-otl))
         (md-file1 (make-temp-file "hypb" nil ".md" hyrolo-tests--outline-content-md))
         (kotl-file1 (hyrolo-tests--gen-kotl-outline "h-kotl" "body" 2))
         (hyrolo-file-list (list org-file1 otl-file1 md-file1 kotl-file1)))
    (unwind-protect
        (progn
          (hyrolo-grep "body")
          (hyrolo-top-level)

          (should (string=
                   (concat (hyrolo-tests--hyrolo-section-header org-file1)
                           hyrolo-tests---org-expected-outline-for-top-level
                           (hyrolo-tests--hyrolo-section-header otl-file1)
                           (hyrolo-tests--modify-test-data "*" "otl" hyrolo-tests---org-expected-outline-for-top-level)
                           (hyrolo-tests--hyrolo-section-header md-file1)
                           (hyrolo-tests--modify-test-data "#" "md" hyrolo-tests---org-expected-outline-for-top-level)
                           (hyrolo-tests--hyrolo-section-header kotl-file1)
                           "\
   1. h-kotl...
")
                   (hyrolo-tests--outline-as-string))))
      (kill-buffer hyrolo-display-buffer)
      (hy-delete-files-and-buffers hyrolo-file-list))))

(defconst hyrolo-tests---org-expected-outline-for-overview
  "\
* h-org 1...
** h-org 1.1...
** h-org 1.2...
*** h-org 1.2.1...
* h-org 2...
** h-org 2.1...
"
  "Expected outline for org test data.")

(ert-deftest hyrolo-tests--overview-outline-for-all-file-types ()
  "Verify `hyrolo-overview' shows all level headings for all supported file types."
  (let* ((org-file1 (make-temp-file "hypb" nil ".org" hyrolo-tests--outline-content-org))
         (otl-file1 (make-temp-file "hypb" nil ".otl" hyrolo-tests--outline-content-otl))
         (md-file1 (make-temp-file "hypb" nil ".md" hyrolo-tests--outline-content-md))
         (kotl-file1 (hyrolo-tests--gen-kotl-outline "h-kotl" "body" 2))
         (hyrolo-file-list (list org-file1 otl-file1 md-file1 kotl-file1)))
    (unwind-protect
        (progn
          (hyrolo-grep "body")
          (hyrolo-overview nil)

          (should (string=
                   (concat (hyrolo-tests--hyrolo-section-header org-file1)
                           hyrolo-tests---org-expected-outline-for-overview
                           (hyrolo-tests--hyrolo-section-header otl-file1)
                           (hyrolo-tests--modify-test-data "*" "otl" hyrolo-tests---org-expected-outline-for-overview)
                           (hyrolo-tests--hyrolo-section-header md-file1)
                           (hyrolo-tests--modify-test-data "#" "md" hyrolo-tests---org-expected-outline-for-overview)
                           (hyrolo-tests--hyrolo-section-header kotl-file1)
                           "\
   1. h-kotl...
     1a. h-kotl 1...
       1a1. h-kotl 2...
")
                   (hyrolo-tests--outline-as-string))))
      (kill-buffer hyrolo-display-buffer)
      (hy-delete-files-and-buffers hyrolo-file-list))))

(ert-deftest hyrolo-tests--mail-to ()
  "Verify composing mail works."
  (let* ((org-file (make-temp-file "hypb" nil ".org" "\
* h-org 1
<first@receiver.org>
* h-org 2
<second@receiver.org>
"))
         (hyrolo-file-list (list org-file)))
    (unwind-protect
        (let ((hypb:mail-address-mode-list '(hyrolo-mode)))
          (hyrolo-grep "receiver\\.org")
          (mocklet (((mail-other-window nil "first@receiver.org") => t))
            (hyrolo-mail-to))
          (forward-line)
          (mocklet (((mail-other-window nil "second@receiver.org") => t))
            (hyrolo-mail-to)))
      (kill-buffer hyrolo-display-buffer)
      (hy-delete-files-and-buffers hyrolo-file-list))))

(ert-deftest hyrolo-tests--location-movement ()
  "Verify movement between location headers."
  (let* ((org-file1 (make-temp-file "hypb" nil ".org" hyrolo-tests--outline-content-org))
         (otl-file1 (make-temp-file "hypb" nil ".otl" hyrolo-tests--outline-content-otl))
         (hyrolo-file-list (list org-file1 otl-file1)))
    (unwind-protect
        (progn
          (hyrolo-grep "body")
          (hyrolo-to-next-loc)
          (should (looking-at-p (concat "@loc> \"" org-file1 "\"")))
          (hyrolo-to-next-loc)
          (should (looking-at-p (concat "@loc> \"" otl-file1 "\"")))
          (hyrolo-to-previous-loc)
          (should (looking-at-p (concat "@loc> \"" org-file1 "\""))))
      (kill-buffer hyrolo-display-buffer)
      (hy-delete-files-and-buffers hyrolo-file-list))))

(ert-deftest hyrolo-tests--goto-org-body-match ()
  "Move from body match to target at org file."
  (let* ((org-file1 (make-temp-file "hypb" nil ".org" hyrolo-tests--outline-content-org))
         (hyrolo-file-list (list org-file1)))
    (unwind-protect
        (progn
          (hyrolo-grep "body")
          (hyrolo-next-match)
          (action-key)
          (should (string= (buffer-file-name) org-file1))
          (should (looking-at-p "body")))
      (kill-buffer hyrolo-display-buffer)
      (hy-delete-files-and-buffers hyrolo-file-list))))

(ert-deftest hyrolo-tests--goto-org-header-match ()
  "Move from heading match to target at org file."
  (let* ((org-file1 (make-temp-file "hypb" nil ".org" hyrolo-tests--outline-content-org))
         (hyrolo-file-list (list org-file1)))
    (unwind-protect
        (progn
          (hyrolo-grep "h-org")
          (hyrolo-next-match)
          (action-key)
          (should (string= (buffer-file-name) org-file1))
          (should (looking-at-p "h-org 1$")))
      (kill-buffer hyrolo-display-buffer)
      (hy-delete-files-and-buffers hyrolo-file-list))))

(ert-deftest hyrolo-tests--goto-kotl-body-match ()
  "Move from body match to target at kotl file."
  (let* ((kotl-file1 (hyrolo-tests--gen-kotl-outline "h-kotl" "body" 1))
         (hyrolo-file-list (list kotl-file1)))
    (unwind-protect
        (progn
          (hyrolo-grep "body")
          (hyrolo-next-match)
          (action-key)
          (should (string= (buffer-file-name) kotl-file1))
          (should (looking-at-p "body$"))
          (should (string= (buffer-substring-no-properties (point-min) (point-max))
                           "\
   1. h-kotl
      body

     1a. h-kotl 1
         body 1

"                           )))
      (kill-buffer hyrolo-display-buffer)
      (hy-delete-files-and-buffers hyrolo-file-list))))

(ert-deftest hyrolo-tests--goto-kotl-header-match ()
  "Move from heading match to target at first line in kotl file."
  (let* ((kotl-file1 (hyrolo-tests--gen-kotl-outline "h-kotl" "body" 1))
         (hyrolo-file-list (list kotl-file1)))
    (unwind-protect
        (progn
          (hyrolo-grep "h-kotl")
          (hyrolo-next-match)
          (action-key)
          (should (string= (buffer-file-name) kotl-file1))
          (should (looking-at-p "h-kotl$"))
          (should (string= (buffer-substring-no-properties (point-min) (point-max))
                           "\
   1. h-kotl
      body

     1a. h-kotl 1
         body 1

"                           )))
      (kill-buffer hyrolo-display-buffer)
      (hy-delete-files-and-buffers hyrolo-file-list))))

(ert-deftest hyrolo-tests--goto-kotl-body-with-slash-match ()
  "Move from body match to target line with slash in kotl file."
  (let* ((kotl-file1 (hyrolo-tests--gen-kotl-outline "h-kotl" "body1 / body2" 1))
         (hyrolo-file-list (list kotl-file1)))
    (unwind-protect
        (progn
          (hyrolo-grep "body2")
          (hyrolo-next-match)
          (action-key)
          (should (string= (buffer-file-name) kotl-file1))
          (should (looking-at-p "body2$"))
          (should (string= (buffer-substring-no-properties (point-min) (point-max))
                           "\
   1. h-kotl
      body1 / body2

     1a. h-kotl 1
         body1 / body2 1

"                           )))
      (kill-buffer hyrolo-display-buffer)
      (hy-delete-files-and-buffers hyrolo-file-list))))

(ert-deftest hyrolo-tests--goto-kotl-header-with-slash-match ()
  "Move from heading match to target line with a slash in kotl file."
  :expected-result :failed
  (let* ((kotl-file1 (hyrolo-tests--gen-kotl-outline "h1 / h2" "body" 1))
         (hyrolo-file-list (list kotl-file1)))
    (unwind-protect
        (progn
          (hyrolo-grep "h2")
          (hyrolo-next-match)
          (action-key)
          (should (string= (buffer-file-name) kotl-file1))
          (should (looking-at-p "h2$"))
          (should (string= (buffer-substring-no-properties (point-min) (point-max))
                           "\
   1. h1 / h2
      body

     1a. h1 / h2 1
         body 1

"                           )))
      (kill-buffer hyrolo-display-buffer)
      (hy-delete-files-and-buffers hyrolo-file-list))))

(provide 'hyrolo-tests)

;; This file can't be byte-compiled without the `el-mock' package
;; which is not a dependency of Hyperbole.
;;
;; Local Variables:
;; no-byte-compile: t
;; End:

;;; hyrolo-tests.el ends here<|MERGE_RESOLUTION|>--- conflicted
+++ resolved
@@ -3,11 +3,7 @@
 ;; Author:       Mats Lidell <matsl@gnu.org>
 ;;
 ;; Orig-Date:    19-Jun-21 at 22:42:00
-<<<<<<< HEAD
-;; Last-Mod:     21-Mar-24 at 10:53:01 by Bob Weiner
-=======
-;; Last-Mod:     15-Mar-24 at 23:34:41 by Mats Lidell
->>>>>>> 00682a41
+;; Last-Mod:     22-Mar-24 at 08:37:53 by Bob Weiner
 ;;
 ;; SPDX-License-Identifier: GPL-3.0-or-later
 ;;
