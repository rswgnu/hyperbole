;;; hywiki-tests.el --- one line summary                -*- lexical-binding: t; -*-
;;
;; Author:       Mats Lidell
;;
;; Orig-Date:    18-May-24 at 23:59:48
;; Last-Mod:      6-Apr-25 at 18:35:32 by Bob Weiner
;;
;; SPDX-License-Identifier: GPL-3.0-or-later
;;
;; Copyright (C) 2024-2025  Free Software Foundation, Inc.
;; See the "HY-COPY" file for license information.
;;
;; This file is part of GNU Hyperbole.

;;; Commentary:
;;

;;; Code:

(require 'ert)
(require 'el-mock)
(require 'with-simulated-input)
(require 'hy-test-helpers)
(require 'hywiki)
(require 'hsys-org)
(require 'ox-publish)

(defun hywiki-tests--command-execute (cmd &rest rest)
  "Run CMD, with optional REST params, between calls to pre and post hooks.
This is for simulating the command loop."
  (setq last-command this-command)
  (setq this-command cmd)
  (run-hooks 'pre-command-hook)
  (if rest
      (apply cmd rest)
    (command-execute cmd))
  (run-hooks 'post-command-hook))

(defmacro hywiki-tests--preserve-hywiki-mode (&rest body)
  "Restore hywiki-mode after running BODY."
  (declare (indent 0) (debug t))
  `(let ((current-hywiki-mode hywiki-mode))
     (unwind-protect
	 (progn ,@body)
       (hywiki-mode (if current-hywiki-mode 1 0)))))

(ert-deftest hywiki-tests--verify-preserve-hywiki-mode ()
  "Verify `hywiki-tests--preserve-hywiki-mode' restores `hywiki-mode'."
  (hywiki-tests--preserve-hywiki-mode
    (hywiki-mode 1)
    (hywiki-tests--preserve-hywiki-mode
      (should hywiki-mode)
      (hywiki-mode 0)
      (should-not hywiki-mode))
    (should hywiki-mode)))

(ert-deftest hywiki-tests--hywiki-create-page--adds-file-in-wiki-folder ()
  "Verify add page creates file in wiki folder and sets hash table."
  (let* ((hsys-org-enable-smart-keys t)
         (hywiki-directory (make-temp-file "hywiki" t))
	 (hywiki-page-file (expand-file-name "WikiWord.org" hywiki-directory)))
    (unwind-protect
	(progn
          (should (string= hywiki-page-file
                           (cdr (hywiki-add-page "WikiWord"))))
          ;; Verify hash table is updated
          (with-mock
            (not-called hywiki-create-page)
            (should (string= (file-name-nondirectory hywiki-page-file)
			     (cdr (hywiki-get-referent "WikiWord"))))))
      (hy-delete-file-and-buffer hywiki-page-file)
      (hy-delete-dir-and-buffer hywiki-directory))))

(ert-deftest hywiki-tests--hywiki-create-page--adds-no-wiki-word-fails ()
  "Verify add page requires a WikiWord."
  ;; Should not leave erroneously created file after test but leaving
  ;; added error cleanup till later if it is even needed!? No file
  ;; should be created so only happens on error!? (If this is
  ;; considered an error case that is.)
  (let ((hywiki-directory (make-temp-file "hywiki" t)))
    (unwind-protect
        (should-not (cdr (hywiki-add-page "notawikiword")))
      (hy-delete-dir-and-buffer hywiki-directory))))

(ert-deftest hywiki-tests--action-key-on-hywikiword-displays-page ()
  "Verify `action-key' on a prefixed WikiWord, outside of hywiki-directory, creates a new page."
  (hywiki-tests--preserve-hywiki-mode
    (let ((hsys-org-enable-smart-keys t)
          (hywiki-directory (make-temp-file "hywiki" t))
          (wikifile "WikiWord.org"))
      (unwind-protect
          (with-temp-buffer
	    (hywiki-mode 1)
            (insert "[[hy:WikiWord]]")
            (goto-char 4)
            (action-key)
	    (should (equal (cons 'page wikifile) (hywiki-get-referent "WikiWord"))))
        (hy-delete-file-and-buffer (expand-file-name wikifile hywiki-directory))
        (hy-delete-dir-and-buffer hywiki-directory)))))

(ert-deftest hywiki-tests--assist-key-on-hywikiword-displays-help ()
  "Verify `assist-key' on a prefixed WikiWord, outside of hywiki-directory, displays help for the WikiWord link."
  (hywiki-tests--preserve-hywiki-mode
    (let ((hsys-org-enable-smart-keys t)
          (hywiki-directory (make-temp-file "hywiki" t)))
      (unwind-protect
          (with-temp-buffer
	    (hywiki-mode 1)
            (insert "[[hy:WikiWord]]")
            (goto-char 6)
            (should (string= "WikiWord" (hywiki-word-at)))
            (delete-other-windows)
            (assist-key)
            (other-window 1)
            (should (string-prefix-p "*Help: Hyperbole " (buffer-name))))
        (hy-delete-dir-and-buffer hywiki-directory)))))

(ert-deftest hywiki-tests--action-key-on-wikiword-displays-page ()
  "Verify `action-key' on a WikiWord, outside of hywiki-directory, creates a new page."
  (hywiki-tests--preserve-hywiki-mode
    (let* ((hsys-org-enable-smart-keys t)
           (hywiki-directory (make-temp-file "hywiki" t))
           (hywiki-page-file (expand-file-name "WikiWord.org" hywiki-directory)))
      (unwind-protect
          (dolist (v '(nil t)) ;; Verify the file exists the second time
            (if v
                (should (file-exists-p hywiki-page-file))
              (should-not (file-exists-p hywiki-page-file)))
            (with-temp-buffer
	      (hywiki-mode 1)
              (insert "WikiWord\n")
              (goto-char 4)
              (action-key)
              (should (string= hywiki-page-file (buffer-file-name)))
              (should (equal (cons 'page (file-name-nondirectory hywiki-page-file))
                             (hywiki-get-referent "WikiWord")))
              (if v
                  (should (looking-at-p "WikiWord page"))
                (insert "WikiWord page")
                (goto-char (point-min)))))
        (hy-delete-file-and-buffer hywiki-page-file)
        (hy-delete-dir-and-buffer hywiki-directory)))))

(ert-deftest hywiki-tests--action-key-on-wikiword-and-section-displays-page ()
  "Verify `action-key' on a WikiWord with section moves to the section."
  (hywiki-tests--preserve-hywiki-mode
    (let* ((hsys-org-enable-smart-keys t)
           (hywiki-directory (make-temp-file "hywiki" t))
	   (hywiki-page-file (expand-file-name "WikiWord.org" hywiki-directory))
           (sections '("* Header" "** SubHeader" "*** SubSubHeader")))
      (unwind-protect
          (progn
            (find-file hywiki-page-file)
            (dolist (v sections)
              (insert (format "%s\nbody\n" v)))
            (save-buffer)
	    (hywiki-mode 1)
            (dolist (v sections)
              (with-temp-buffer
                (insert "WikiWord#" (cadr (split-string v " ")))
                (goto-char 4)
                (action-key)
                (should (string= hywiki-page-file (buffer-file-name)))
	        (should (looking-at-p (regexp-quote v))))))
        (hy-delete-file-and-buffer hywiki-page-file)
        (hy-delete-dir-and-buffer hywiki-directory)))))

(ert-deftest hywiki-tests--action-key-on-wikiword-and-line-column-displays-page ()
  "Verify `action-key' on a WikiWord with line and column specifications goes to expected point."
  (hywiki-tests--preserve-hywiki-mode
    (let* ((hsys-org-enable-smart-keys t)
           (hywiki-directory (make-temp-file "hywiki" t))
	   (hywiki-page-file (expand-file-name "WikiWord.org" hywiki-directory)))
      (unwind-protect
          (progn
            (find-file hywiki-page-file)
            (insert "\
line 1
line 2
")
            (save-buffer)
	    (hywiki-mode 1)
            (dolist (l '(1 2))
              (dolist (c '("" ":C0" ":C5"))
                (with-temp-buffer
                  (insert (format "WikiWord:L%s%s" l c))
                  (goto-char 4)
                  (action-key)
                  (should (string= hywiki-page-file (buffer-file-name)))
                  (if (string= c ":C5")
	              (should (looking-at-p (format "%s$" l)))
	            (should (looking-at-p (format "line %s$" l))))))))
        (hy-delete-file-and-buffer hywiki-page-file)
        (hy-delete-dir-and-buffer hywiki-directory)))))

(ert-deftest hywiki-tests--not-a-wikiword-unless-in-hywiki-mode ()
  "Verify WikiWord is not a WikiWord unless in `hywiki-mode'."
  (hywiki-tests--preserve-hywiki-mode
    (let ((hsys-org-enable-smart-keys t)
          (hywiki-directory (make-temp-file "hywiki" t)))
      (unwind-protect
          (with-temp-buffer
            (hywiki-mode 0)
            (insert "WikiWord")
            (goto-char 4)
            (should-not (hywiki-word-at))
            (hywiki-mode 1)
            (should (string= "WikiWord" (hywiki-word-at))))
        (hy-delete-dir-and-buffer hywiki-directory)))))

(ert-deftest hywiki-tests--a-wikiword-in-hywiki-directory ()
  "Verify WikiWord is identified if in `hywiki-directory'."
  (hywiki-tests--preserve-hywiki-mode
    (let* ((hsys-org-enable-smart-keys t)
           (hywiki-directory (make-temp-file "hywiki" t))
           (referent (hywiki-add-page "WikiWord"))
	   (wiki-page (cdr referent)))
      (unwind-protect
          (with-current-buffer (find-file-noselect wiki-page)
            (hywiki-mode 0)
            (insert "AnotherWikiWord")
	    (newline nil t)
            (goto-char 4)
            (should (hywiki-word-at)))
        (hy-delete-file-and-buffer wiki-page)
        (hy-delete-dir-and-buffer hywiki-directory)))))

(ert-deftest hywiki-tests--wikiword-identified-with-delimiters ()
  "Verify WikiWord is identified when surrounded by delimiters."
  (hywiki-tests--preserve-hywiki-mode
    (let ((hsys-org-enable-smart-keys t)
          (hywiki-directory (make-temp-file "hywiki" t)))
      (unwind-protect
          (progn
            (hywiki-mode 1)

          ;; Matches a WikiWord
          (dolist (v '("WikiWord" "[WikiWord]" "[[WikiWord]]" "{WikiWord}" "(WikiWord)"
                       "<WikiWord>" "<<WikiWord>>" "{[[WikiWord]]}" "([[WikiWord]])"
                       "[WikiWord AnotherWord WikiWord WikiWord]"
                       ))
            (with-temp-buffer
              (org-mode)
              (insert v)
	      (newline nil t)
              (goto-char 6)
              (if (string= "WikiWord" (hywiki-word-at))
		  (should t)
		(should-not v))))

          ;; Does not match as a WikiWord
          (dolist (v '("WikiWord#"))
            (with-temp-buffer
              (org-mode)
              (insert v)
	      (newline nil t)
              (goto-char 6)
	      (if (string= "WikiWord" (hywiki-word-at))
		  (should-not v)
		(should t))))

          ;; Identifies as org link (Note: Not checked if target
          ;; exists.) AND matches WikiWord
          (dolist (v '("[[hy:WikiWord]]" "[[hy:WikiWord\\]]]"))
            (with-temp-buffer
              (org-mode)
              (insert v)
	      (newline nil t)
              (goto-char 6)
              (font-lock-ensure)
              (should (hsys-org-face-at-p 'org-link))
	      (if (string= "WikiWord" (hywiki-word-at))
		  (should t)
		(should-not v))))

          ;; Identifies as org link (Note: Not checked if target
          ;; exists.) AND DOES NOT match WikiWord
          (dolist (v '("[[WikiWord AnotherWord]]"))
            (with-temp-buffer
              (org-mode)
              (insert v)
	      (newline nil t)
              (goto-char 6)
              (font-lock-ensure)
              (should (hsys-org-face-at-p 'org-link))
              (if (string= "WikiWord" (hywiki-word-at))
		  (should-not v)
		(should t)))))
      (hywiki-mode 0)
      (hy-delete-dir-and-buffer hywiki-directory)))))

(ert-deftest hywiki-tests--at-wikiword-finds-word-and-section ()
  "Verify `hywiki-word-at' finds WikiWord and section if available."
  (hywiki-tests--preserve-hywiki-mode
    (let ((hywiki-directory (make-temp-file "hywiki" t))
          (words '("WikiWord" "WikiWord:L1" "WikiWord:L1:C2"
                   "WikiWord#section" "WikiWord#section:L1" "WikiWord#section:L1:C2"
                   "WikiWord#section-subsection" "WikiWord#section-subsection:L1" "WikiWord#section-subsection:L1:C2"
                   ;; !! FIXME: Uncomment when implemented.
                   ;; ("(WikiWord#section with spaces)" . "WikiWord#section with spaces")
                   ;; ("(WikiWord#section)" . "WikiWord#section")
                   )))
      (unwind-protect
          (with-temp-buffer
            (hywiki-mode 1)
            (dolist (w words)
              (let ((in (if (stringp w) w (car w)))
                    (expect (if (stringp w) w (cdr w))))
                (erase-buffer)
                (insert in)
                (goto-char 4)
                (should (string= expect (hywiki-word-at))))))
        (hy-delete-dir-and-buffer hywiki-directory)))))

(ert-deftest hywiki-tests--sections-with-dash-space ()
  "Verify `hywiki-word-at' finds sections with dash and space."
  (hywiki-tests--preserve-hywiki-mode
    (let ((hywiki-directory (make-temp-file "hywiki" t)))
      (unwind-protect
          (progn
            (hywiki-mode 1)
            (with-temp-buffer
              (insert "WikiWord#section rest is ignored")
              (goto-char 4)
              (should (string= "WikiWord#section" (hywiki-word-at))))
            (with-temp-buffer
              (insert "WikiWord#section-with-dash")
              (goto-char 4)
              (should (string= "WikiWord#section-with-dash" (hywiki-word-at))))
            (with-temp-buffer
              (insert "WikiWord#\"section-within-quotes\"")
              (goto-char 4)
              (should-not (string= "WikiWord#\"section-within-quotes\"" (hywiki-word-at)))))
        (hy-delete-dir-and-buffer hywiki-directory)))))

(ert-deftest hywiki-tests--word-is-p ()
  "Verify `hywiki-word-is-p' identifies WikiWords."
  (should (hywiki-word-is-p "WikiWord"))
  (should (hywiki-word-is-p "WikiWord#section"))
  (should-not (hywiki-word-is-p "hy:WikiWord"))
  (should-not (hywiki-word-is-p "wikiWord")))

(ert-deftest hywiki-tests--maybe-at-wikiword-beginning ()
  "Verify `hywiki-maybe-at-wikiword-beginning' identifies if maybe at beginning of WikiWord."
  (with-temp-buffer
    (insert "WikiWord")
    (goto-char 1)
    (should (hywiki-maybe-at-wikiword-beginning))
    (goto-char 2)
    (should-not (hywiki-maybe-at-wikiword-beginning)))
  (dolist (acceptable-char '("(" "{" "<" "\"" "'" "`" "\t" "\n" "\r" "\f" " "))
    (with-temp-buffer
      (insert (format "%sWikiWord" acceptable-char))
      (goto-char 2)
      (should (hywiki-maybe-at-wikiword-beginning)))))

(ert-deftest hywiki-tests--in-page-p ()
  "Verify `hywiki-in-page-p' identifies a page in and outside of the wiki directory."
  (let* ((hywiki-directory (make-temp-file "hywiki" t))
         (wiki-page (cdr (hywiki-add-page "WikiWord")))
         (no-wiki-page (make-temp-file "hypb")))
    (unwind-protect
        (progn
          (with-current-buffer (find-file-noselect no-wiki-page)
            (should-not (hywiki-in-page-p)))
          (with-current-buffer (find-file-noselect wiki-page)
            (should (hywiki-in-page-p))))
      (hy-delete-files-and-buffers (list no-wiki-page wiki-page))
      (hy-delete-dir-and-buffer hywiki-directory))))

(ert-deftest hywiki-tests--active-in-current-buffer-p ()
  "Verify `hywiki-active-in-current-buffer-p'."
  (let* ((hywiki-directory (make-temp-file "hywiki" t))
         (wiki-page (cdr (hywiki-add-page "WikiWord")))
         (hywiki-word-highlight-flag t))
    (unwind-protect
        (with-current-buffer (find-file-noselect wiki-page)
          (should (hywiki-active-in-current-buffer-p))
          (let ((hywiki-word-highlight-flag nil))
            (should-not (hywiki-active-in-current-buffer-p)))
          (let ((hywiki-exclude-major-modes (list 'org-mode)))
            (should-not (hywiki-active-in-current-buffer-p)))
	  (let (hywiki-mode)
            (mocklet ((hywiki-in-page-p => nil))
              (should-not (hywiki-active-in-current-buffer-p))))
          (dired-mode)
          (should-not (hywiki-active-in-current-buffer-p)))
      (hy-delete-file-and-buffer wiki-page)
      (hy-delete-dir-and-buffer hywiki-directory))))

(ert-deftest hywiki-tests--directory-get-mod-time ()
  "Verify `hywiki-directory-get-mod-time'."
  (mocklet ((file-readable-p => nil))
    (should (null (hywiki-directory-get-mod-time))))
  (mocklet ((file-readable-p => t)
            (file-attributes => '(t 0 0 0 nil (100 100 100 100) nil 0 "drwxr-xr-x" t 0 0)))
    (should (equal '(100 100 100 100) (hywiki-directory-get-mod-time)))))

(ert-deftest hywiki-tests--directory-modified-p ()
  "Verify `hywiki-directory-modified-p'.
Both mod-time and checksum must be changed for a test to return true."
  (let ((hywiki--directory-mod-time nil))
    (should (hywiki-directory-modified-p)))
  (let ((hywiki--directory-mod-time '(100 100 100 100))
	(hywiki--directory-checksum "3"))

    ;; Verify not modified checksum and mod-time.
    (mocklet ((hywiki-directory-get-mod-time => '(100 100 100 100))
	      (hywiki-directory-get-checksum => "3"))
      (should-not (hywiki-directory-modified-p)))

    ;; Next test case should never be able to occur since a change in
    ;; the filenames in the checksum necessitates a change in the
    ;; mod-time variable.  So the modified test should return nil.
    ;; Verify modified checksum.
    (mocklet ((hywiki-directory-get-mod-time => '(100 100 100 100))
	      (hywiki-directory-get-checksum => "4"))
      (should-not (hywiki-directory-modified-p)))

    ;; Verify modified mode-time.
    (mocklet ((hywiki-directory-get-mod-time => '(10 10 10 10))
	      (hywiki-directory-get-checksum => "3"))
      (should-not (hywiki-directory-modified-p)))

    ;; Verify both mod-time and checksum modified.
    (mocklet ((hywiki-directory-get-mod-time => '(10 10 10 10))
	      (hywiki-directory-get-checksum => "4"))
      (should (hywiki-directory-modified-p)))))

(ert-deftest hywiki-tests--get-page-list ()
  "Verify `hywiki-get-wikiword-list' returns one WikiWord."
  (let* ((hywiki-directory (make-temp-file "hywiki" t))
         (wiki-page (cdr (hywiki-add-page "WikiWord"))))
    (unwind-protect
        (progn
          (should (equal '("WikiWord") (hywiki-get-wikiword-list)))
          (should (equal wiki-page (cdr (hywiki-add-page "WikiWord"))))
          (should (equal '("WikiWord") (hywiki-get-wikiword-list))))
      (hy-delete-file-and-buffer wiki-page)
      (hy-delete-dir-and-buffer hywiki-directory))))

(ert-deftest hywiki-tests--get-page-list-after-add-and-delete ()
  "Verify `hywiki-get-wikiword-list' is updated when a page is added and removed."
  (let* ((hywiki-directory (make-temp-file "hywiki" t))
         (wiki-page (cdr (hywiki-add-page "WordOne"))))
    (unwind-protect
        (let ((wiki-page2 (cdr (hywiki-add-page "WordTwo"))))
	  (unwind-protect
              (should (set:equal '("WordOne" "WordTwo")
				 (hywiki-get-wikiword-list)))
	    ;; This delay is necessary or the test can fail sporadically
	    (sit-for 0.01)
            (hy-delete-file-and-buffer wiki-page2))
	  (should (set:equal '("WordOne") (hywiki-get-wikiword-list))))
      (hy-delete-file-and-buffer wiki-page)
      (hy-delete-dir-and-buffer hywiki-directory))))

(ert-deftest hywiki-tests--get-page-list-multiple-words ()
  "Verify `hywiki-get-wikiword-list' returns multiple WikiWords."
  (let* ((hywiki-directory (make-temp-file "hywiki" t))
         (basename "WikiWord")
         (wiki-page-list nil))
    (unwind-protect
        (progn
          (dolist (char '("A" "B" "C" "D" "E" "F" "G" "H" "I" "J"))
            (push (cdr (hywiki-add-page (format "%s%s" basename char)))
		  wiki-page-list))
          (should (= 10 (length wiki-page-list)))
          (should (= 10 (length (hywiki-get-wikiword-list))))
          (should (= 10 (length (seq-uniq (hywiki-get-wikiword-list))))))
      (hy-delete-files-and-buffers wiki-page-list)
      (hy-delete-dir-and-buffer hywiki-directory))))

(ert-deftest hywiki-tests--get-page-list-when-new-wiki-directory ()
  "Verify `hywiki-get-wikiword-list' is empty for new `hywiki-directory'."
  (let* ((hywiki-directory (make-temp-file "hywiki" t))
         (wikipage (cdr (hywiki-add-page "WikiWord"))))
    (unwind-protect
        (progn
          (should (= 1 (length (hywiki-get-wikiword-list))))
          (let ((hywiki-directory (make-temp-file "hywiki" t)))
            (unwind-protect
                (progn
                  (should (= 0 (length (hywiki-get-wikiword-list)))))
              (hy-delete-dir-and-buffer hywiki-directory))))
      (hy-delete-file-and-buffer wikipage)
      (hy-delete-dir-and-buffer hywiki-directory))))

(ert-deftest hywiki-tests--get-page-list-for-new-wiki-directory-after-added-referent ()
  "Verify `hywiki-get-wikiword-list' is empty for new `hywiki-directory'."
  (defvar hywiki-add-referent-hook)
  (let ((hywiki-directory (make-temp-file "hywiki" t))
	(referent '(page . "/tmp/a.org"))
        (hywiki-add-referent-hook 'test-func))
    (unwind-protect
        (progn
          (mocklet (((test-func) => t))
            (should (equal referent (hywiki-add-referent "WikiWord" referent))))
          (should (= 1 (length (hywiki-get-wikiword-list))))
          (let ((hywiki-directory (make-temp-file "hywiki" t)))
            (unwind-protect
                (should (zerop (length (hywiki-get-wikiword-list))))
              (hy-delete-dir-and-buffer hywiki-directory))))
      (hy-delete-dir-and-buffer hywiki-directory))))

;; Following test cases for verifying proper face is some what
;; experimental. They need to be run in interactive mode.

(ert-deftest hywiki-tests--face-property-for-wikiword-with-wikipage ()
  "Verify WikiWord for a wiki page gets face property hywiki-word-face."
  (skip-unless (not noninteractive))
  (hywiki-tests--preserve-hywiki-mode
    (let* ((hsys-org-enable-smart-keys t)
           (hywiki-directory (make-temp-file "hywiki" t))
           (wikipage (cdr (hywiki-add-page "WikiWord"))))
      (unwind-protect
          (progn
            (hywiki-mode 1)
            (with-temp-buffer
              (insert "WikiWor")
	      (hywiki-tests--command-execute #'self-insert-command 1 ?d)
              (goto-char 4)
              (should (hywiki-word-face-at-p)))
            (with-temp-buffer
              (insert "WikiWord")
	      (hywiki-tests--command-execute #'newline 1 'interactive)
              (goto-char 4)
              (should (hywiki-word-face-at-p))))
        (hy-delete-file-and-buffer wikipage)
        (hy-delete-dir-and-buffer hywiki-directory)))))

(ert-deftest hywiki-tests--no-face-property-for-no-wikipage ()
  "Verify WikiWord for no wiki page does not get face property hywiki-word-face."
  (skip-unless (not noninteractive))
  (hywiki-tests--preserve-hywiki-mode
    (let* ((hsys-org-enable-smart-keys t)
           (hywiki-directory (make-temp-file "hywiki" t)))
      (unwind-protect
          (progn
            (with-temp-buffer
              (hywiki-mode 0)
              (insert "WikiWor")
	      (hywiki-tests--command-execute #'self-insert-command 1 ?d)
              (goto-char 4)
              (should-not (hywiki-word-face-at-p))))
        (hy-delete-dir-and-buffer hywiki-directory)))))

(ert-deftest hywiki-tests--verify-face-property-when-editing-wikiword ()
  "Verify face property changes when WikiWord is edited."
  (skip-unless (not noninteractive))
  (hywiki-tests--preserve-hywiki-mode
    (let* ((hywiki-directory (make-temp-file "hywiki" t))
           (wikipage (cdr (hywiki-add-page "WikiWord"))))
      (unwind-protect
          (progn
            (with-temp-buffer
              (hywiki-mode 1)
              (insert "Wikiord")
              (hywiki-tests--command-execute #'self-insert-command 1 ? )
              (goto-char 5)
              (should (looking-at-p "ord "))
              (should-not (hywiki-word-face-at-p))

              (hywiki-tests--command-execute #'self-insert-command 1 ?W)
              (goto-char 5)
              (should (looking-at-p "Word "))
              (should (hywiki-word-face-at-p))

              (hywiki-tests--command-execute #'delete-char 1)
              (should (looking-at-p "ord "))
              (should-not (hywiki-word-face-at-p))))
        (hy-delete-files-and-buffers (list wikipage))
        (hy-delete-dir-and-buffer hywiki-directory)))))

(ert-deftest hywiki-tests--verify-face-property-when-editing-wikiword-first-char ()
  "Verify face property changes when WikiWord is edited in the first char position."
  (skip-unless (not noninteractive))
  (hywiki-tests--preserve-hywiki-mode
    (let* ((hywiki-directory (make-temp-file "hywiki" t))
           (wikipage (cdr (hywiki-add-page "WikiWord"))))
      (unwind-protect
          (progn
            (with-temp-buffer
              (hywiki-mode 1)
              (insert "WikiWord")
              (hywiki-tests--command-execute #'self-insert-command 1 ? )
              (goto-char 1)
              (should (looking-at-p "WikiWord"))
              (should (hywiki-word-face-at-p))

	      (hywiki-tests--command-execute #'delete-char 1)
              (should (looking-at-p "ikiWord"))
              (should-not (hywiki-word-face-at-p))

              (hywiki-tests--command-execute #'self-insert-command 1 ?W)
              (goto-char 1)
              (should (looking-at-p "WikiWord"))
              (should (hywiki-word-face-at-p))))
        (hy-delete-files-and-buffers (list wikipage))
        (hy-delete-dir-and-buffer hywiki-directory)))))

(ert-deftest hywiki-tests--convert-words-to-org-link ()
  "Verify `hywiki-convert-words-to-org-links' converts WikiWords to org links."
  (skip-unless (not noninteractive))
  (hywiki-tests--preserve-hywiki-mode
    (let* ((hywiki-directory (make-temp-file "hywiki" t))
           (wikipage (cdr (hywiki-add-page "WikiWord"))))
      (unwind-protect
          (progn
            (hywiki-mode 1)
            (with-temp-buffer
              (insert "WikiWord")
              (hywiki-tests--command-execute #'self-insert-command 1 ? )
              (goto-char 4)
              (hywiki-convert-words-to-org-links)
              (should (string= "[[WikiWord]] "
                               (buffer-substring-no-properties (point-min) (point-max)))))
            (with-temp-buffer
              (insert "WikiWor")
	      (hywiki-tests--command-execute #'self-insert-command 1 ?d)
              (goto-char 4)
              (hywiki-convert-words-to-org-links)
              (should (string= "[[WikiWord]]"
                               (buffer-substring-no-properties (point-min) (point-max))))))
        (hy-delete-file-and-buffer wikipage)
        (hy-delete-dir-and-buffer hywiki-directory)))))

(ert-deftest hywiki-tests--at-tags-p ()
  "Verify `hywiki-at-tags-p'."
  (mocklet ((hsys-org-at-tags-p => nil))
    (should-not (hywiki-at-tags-p)))
  (mocklet ((hsys-org-at-tags-p not-called)
            (hywiki-in-page-p => nil))
    (should-not (hywiki-at-tags-p t)))
  (mocklet ((hsys-org-at-tags-p => t)
            (hywiki-in-page-p => t))
    (should (hywiki-at-tags-p)))
  (mocklet ((hsys-org-at-tags-p => t)
            (hywiki-in-page-p => nil))
    (mocklet ((buffer-name => "*HyWiki Tags*"))
      (should (hywiki-at-tags-p)))
    (mocklet ((buffer-name => "*Other Tags*"))
      (should-not (hywiki-at-tags-p)))))

(ert-deftest hywiki-tests--org-set-publish-project ()
  "Verify `hywiki-org-set-publish-project' sets publish vars with hywiki."
  (let (hywiki-org-publish-project-alist
        org-publish-project-alist)
    (should (hywiki-org-set-publish-project))
    (should (assoc "hywiki" org-publish-project-alist))
    (should (string= "hywiki" (car hywiki-org-publish-project-alist)))))

(ert-deftest hywiki-tests--org-get-publish-project ()
  "Verify `hywiki-org-get-publish-project' gets project or creates one if not found."
  ;; Gets project that exists
  (let ((org-publish-project-alist '(("hywiki"))) ; hywiki exists
        (hywiki-org-publish-project-alist 'var-has-a-value))
    (should (equal '("hywiki") (hywiki-org-get-publish-project))))
  ;; Created project if not exists
  (let (org-publish-project-alist)      ; hywiki does not exist
    (mocklet (((hywiki-org-set-publish-project) => '("project")))
      (should (equal '("project") (hywiki-org-get-publish-project))))))

(ert-deftest hywiki-tests--org-link-resolve ()
  "Verify `hywiki-org-link-resolve' resolves a link to page."
  (should-not (hywiki-org-link-resolve 88)) ; Number
  (should-not (hywiki-org-link-resolve '("string"))) ; List
  (let* ((hywiki-directory (make-temp-file "hywiki" t))
         (wikipage (cdr (hywiki-add-page "WikiWord")))
	 (filename (when wikipage (file-name-nondirectory wikipage))))
    (unwind-protect
        (progn
          (should-not (hywiki-org-link-resolve "NoWikiWord"))
          (should (when filename (string= filename (hywiki-org-link-resolve "WikiWord"))))
          (should (when filename (string= filename (hywiki-org-link-resolve "hy:WikiWord"))))
          (should (when filename (string= (concat filename "::section")
					  (hywiki-org-link-resolve "WikiWord#section")))))
      (hy-delete-file-and-buffer wikipage)
      (hy-delete-dir-and-buffer hywiki-directory))))

(ert-deftest hywiki-tests--org-link-export ()
  "Verify `hywiki-org-link-export' output for different formats."
  (let* ((hywiki-directory (make-temp-file "hywiki" t))
         (wikipage (cdr (hywiki-add-page "WikiWord")))
	 (filename (when wikipage (file-name-nondirectory wikipage)))
	 (filename-stem (when filename (file-name-sans-extension filename))))
    (unwind-protect
        (progn
          (should (string-match-p
                   (format "\\[hy\\] <doc:.*%s>" filename)
                   (hywiki-org-link-export "WikiWord" "doc" 'ascii)))
          (should (string-match-p
                   (format "<a href=\".*%s.html\">doc</a>" filename-stem)
                   (hywiki-org-link-export "WikiWord" "doc" 'html)))
          (should (string-match-p
                   (format "\\[doc\\](.*%s.md)" filename-stem)
                   (hywiki-org-link-export "WikiWord" "doc" 'md)))
          (should (string-match-p
                   (format "\\href{.*%s.latex}{doc}" filename-stem)
                   (hywiki-org-link-export "WikiWord" "doc" 'latex)))
          (should (string-match-p
                   (format "@uref{.*%s.texi,doc}" filename-stem)
                   (hywiki-org-link-export "WikiWord" "doc" 'texinfo)))
          (should (string-match-p
                   (format ".*%s" filename)
                   (hywiki-org-link-export "WikiWord" "doc" 'unknown)))
          (should (string= "NotAWikiPage" (hywiki-org-link-export "NotAWikiPage" "doc" 'ascii))))
      (hy-delete-file-and-buffer wikipage)
      (hy-delete-dir-and-buffer hywiki-directory))))

(ert-deftest hywiki-tests--action-key-moves-to-word-and-section ()
  "Verify action key on a WikiWord with section, line and column works."
  (hywiki-tests--preserve-hywiki-mode
    (let* ((hywiki-directory (make-temp-file "hywiki" t))
           (wikipage (cdr (hywiki-add-page "WikiWord")))
           (words '(("WikiWord:L1" . "First line")
                    ("WikiWord:L1:C2" . "rst line")
                    ("WikiWord#Asection" . "* Asection")
                    ("WikiWord#Asection:L1" . "* Asection")
                    ("WikiWord#Asection:L2" . "body A")
                    ("WikiWord#Asection:L2:C2" . "dy A")
                    ("WikiWord#Bsection-subsection" . "** Bsection subsection")
                    ("WikiWord#Bsection-subsection:L2" . "body B")
                    ("WikiWord#Bsection-subsection:L2:C2" . "dy B")
                    ;; FIXME: Uncomment when implemented.
                    ;; ("(WikiWord#Bsection subsection)" . "** Bsection subsection")
                    ;; ("(WikiWord#Asection)" . "* Asection")
                    )))
      (unwind-protect
          (progn
            ;; Setup target WikiWord
            (with-current-buffer (find-file-noselect wikipage)
              (insert "\
First line
* Asection
body A
** Bsection subsection
body B
")
              (save-buffer))
            ;; Create temp buffers with WikiWord links to the target
            ;; WikiWord page and verify they work.
            (with-temp-buffer
              (hywiki-mode 1)
              (dolist (w words)
                (let ((wiki-link (car w))
                      (expected-str-at-pos (cdr w)))
                  (erase-buffer)
                  (insert wiki-link)
                  (goto-char 4)
                  (save-excursion
                    (action-key)
                    ;; (should (string-prefix-p "WikiWord.org" (buffer-name)))
                    (should (looking-at-p expected-str-at-pos)))))))
        (hy-delete-file-and-buffer wikipage)
        (hy-delete-dir-and-buffer hywiki-directory)))))

(ert-deftest hywiki-tests--published-html-links-to-word-and-section ()
  "Verify published html links to WikiWord and section."
  :expected-result :failed
  (let* ((hywiki-directory (make-temp-file "hywiki_" t))
         (hywiki-org-publishing-directory (make-temp-file "public_html_" t))
         (wikipage (cdr (hywiki-add-page "WikiPage")))
         (wikipage-html (expand-file-name "WikiPage.html" hywiki-org-publishing-directory))
         (wikiword (cdr (hywiki-add-page "WikiWord")))
         (wikiword-html (expand-file-name "WikiWord.html" hywiki-org-publishing-directory)))
    (unwind-protect
        (progn
          (hywiki-org-set-publish-project)
          (should (file-exists-p hywiki-directory))
          (should (file-exists-p wikipage))
          (should (file-exists-p wikiword))

          ;; Setup wiki pages for WikiWord and WikiPage.
          (with-current-buffer (find-file-noselect wikiword)
            (insert "\
First line
* Asection
body A
** Bsection subsection
body B
")
            (save-buffer))
          (with-current-buffer (find-file-noselect wikipage)
            (insert "\
WikiWord
WikiWord#Asection
WikiWord#Bsection-subsection
")
            (save-buffer))

          ;; Export the wiki
          (hywiki-publish-to-html t)

          ;; Verify files and folder are generated
          (should (file-exists-p hywiki-org-publishing-directory))
          (should (file-exists-p wikipage-html))
          (should (file-exists-p wikiword-html))

          ;; Verify links are generated
          (with-current-buffer (find-file-noselect wikipage-html)
            ;; (First check we even get the wikipage with sections)
            (should (<= 1 (count-matches (regexp-quote "WikiWord") (point-min) (point-max))))
            (should (= 1 (count-matches (regexp-quote "WikiWord#Asection") (point-min) (point-max))))
            (should (= 1 (count-matches (regexp-quote "WikiWord#Bsection-subsection") (point-min) (point-max))))

            ;; Then verify the href links are generated
            (should (= 1 (count-matches (regexp-quote "<a href=\"WikiWord.html\">WikiWord</a>") (point-min) (point-max))))
            (should (= 1 (count-matches (regexp-quote "<a href=\"WikiWord.html#Asection\">WikiWord#ASection</a>") (point-min) (point-max))))
            (should (= 1 (count-matches (regexp-quote "<a href=\"WikiWord.html#Bsection-subsection\">WikiWord#Bsection-subsection</a>") (point-min) (point-max))))))
      (hy-delete-files-and-buffers (list wikipage wikiword wikipage-html wikiword-html
                                         (expand-file-name "index.org" hywiki-directory)
                                         (expand-file-name "index.html" hywiki-org-publishing-directory)))
      (hy-delete-dir-and-buffer hywiki-org-publishing-directory)
      (hy-delete-dir-and-buffer hywiki-directory))))

(ert-deftest hywiki-tests--get-singular-wikiword ()
  "Verify plural WikiWord is converted to singular.
Note special meaning of `hywiki-allow-plurals-flag'."
  (let ((hywiki-allow-plurals-flag t))
    (should (string= "WikiWord" (hywiki-get-singular-wikiword "WikiWord")))
    (should (string= "WikiWord" (hywiki-get-singular-wikiword "WikiWords"))))
  (let ((hywiki-allow-plurals-flag nil))
    (should (string= "WikiWord" (hywiki-get-singular-wikiword "WikiWord")))
    (should (string= "WikiWords" (hywiki-get-singular-wikiword "WikiWords")))))

(ert-deftest hywiki-tests--get-plural-wikiword ()
  "Verify singular WikiWord is converted to plural."
  ;; Note: Should not this also respect `hywiki-allow-plurals-flag' so
  ;; this can be disabled completely?
  (should (string= "WikiWords" (hywiki-get-plural-wikiword "WikiWord")))
  (should (string= "Taxes" (hywiki-get-plural-wikiword "Tax")))
  ;; Exceptions
  (should (string= "Monarchs" (hywiki-get-plural-wikiword "Monarchs"))))

(ert-deftest hywiki-tests--add-referent ()
  "Verify `hywiki-add-referent'."
  (defvar hywiki-add-referent-hook)
  (let* ((hywiki-directory (make-temp-file "hywiki" t))
	 (file "/tmp/a.org")
	 (referent (cons 'page file)))
    (unwind-protect
        (progn
          (should-not (hywiki-add-referent "notawikiword" referent))
          (should (hywiki-add-referent "WikiWord" referent))
          (should (equal referent (hywiki-get-referent "WikiWord"))))
      (hy-delete-dir-and-buffer hywiki-directory))))

(ert-deftest hywiki-tests--add-activity ()
  "Verify `hywiki-add-activity'."
  (let ((hywiki-directory (make-temp-file "hywiki" t))
	(wikiword "WikiWord"))
    (unwind-protect
        (mocklet (((hypb:require-package 'activities) => t)
                  (activities-completing-read => "activity"))
          (hywiki-add-activity wikiword)
          (should (equal '(activity . "activity")
			 (hywiki-get-referent wikiword))))
      (hy-delete-dir-and-buffer hywiki-directory))))

(ert-deftest hywiki-tests--add-bookmark ()
  "Verify `hywiki-add-bookmark'."
  (let ((hywiki-directory (make-temp-file "hywiki" t))
        (bookmark-alist nil)
        (file (make-temp-file "hypb.txt")))
    (unwind-protect
        (progn
          (find-file file)
          (with-simulated-input "RET"
            (should-error (hywiki-add-bookmark "WikiWord")))
          (bookmark-set "bookmark")
          (with-simulated-input "bookmark RET"
            (hywiki-add-bookmark "WikiWord")
            (should (equal '(bookmark . "bookmark") (hywiki-get-referent "WikiWord")))))
      (hy-delete-file-and-buffer file)
      (hy-delete-dir-and-buffer hywiki-directory))))

(ert-deftest hywiki-tests--add-command ()
  "Verify `hywiki-add-command'."
  (let ((hywiki-directory (make-temp-file "hywiki" t))
	(wikiword "WikiWord"))
    (unwind-protect
	(with-simulated-input "hpath:find RET"
	  (hywiki-add-command wikiword)
	  (should (equal '(command . hpath:find)
			 (hywiki-get-referent wikiword))))
      (hy-delete-dir-and-buffer hywiki-directory))))

(ert-deftest hywiki-tests--add-find ()
  "Verify `hywiki-add-find'."
  (let* ((hywiki-directory (make-temp-file "hywiki" t))
         (wikiword "WikiWord")
	 (referent '(find . hywiki-word-grep)))
    (unwind-protect
        (progn
          (hywiki-add-find wikiword)
          (should (equal referent (hywiki-get-referent wikiword))))
      (hy-delete-dir-and-buffer hywiki-directory))))

(ert-deftest hywiki-tests--add-global-button ()
  "Verify `hywiki-add-global-button'."
  (let ((hywiki-directory (make-temp-file "hywiki" t)))
    (unwind-protect
	(mocklet ((hargs:read-match => "gbtn"))
	  (should (equal '(global-button . "gbtn") (hywiki-add-global-button "WikiWord"))))
      (hy-delete-dir-and-buffer hywiki-directory))))

(ert-deftest hywiki-tests--add-hyrolo ()
  "Verify `hywiki-add-hyrolo'."
  (let ((hywiki-directory (make-temp-file "hywiki" t)))
    (unwind-protect
	(progn
	  (hywiki-add-hyrolo "WikiWord")
	  (should (equal '(hyrolo . hyrolo-fgrep) (hywiki-get-referent "WikiWord"))))
      (hy-delete-dir-and-buffer hywiki-directory))))

(ert-deftest hywiki-tests--add-info-index ()
  "Verify `hywiki-add-info-index'."
  (let ((hywiki-directory (make-temp-file "hywiki" t)))
    (unwind-protect
        (with-simulated-input "files RET"
          (info "emacs")
	  (hywiki-add-info-index "WikiWord")
	  (should (equal '(info-index . "(emacs)files") (hywiki-get-referent "WikiWord"))))
      (hy-delete-dir-and-buffer hywiki-directory))))

(ert-deftest hywiki-tests--add-info-node ()
  "Verify `hywiki-add-info-node'."
  (let ((hywiki-directory (make-temp-file "hywiki" t)))
    (unwind-protect
	(with-simulated-input "(emacs) RET"
	  (hywiki-add-info-node "WikiWord")
	  (should (equal '(info-node . "(emacs)") (hywiki-get-referent "WikiWord"))))
      (hy-delete-dir-and-buffer hywiki-directory))))

(ert-deftest hywiki-tests--add-key-series ()
  "Verify `hywiki-add-key-series'."
  (let ((hywiki-directory (make-temp-file "hywiki" t)))
    (unwind-protect
	(progn
	  (with-simulated-input "ABC RET"
	    (hywiki-add-key-series "WikiWord")
	    (should (equal '(key-series . "{ABC}") (hywiki-get-referent "WikiWord"))))
	  (with-simulated-input "{ABC} RET"
	    (hywiki-add-key-series "WikiWord")
	    (should (equal '(key-series . "{ABC}") (hywiki-get-referent "WikiWord")))))
      (hy-delete-dir-and-buffer hywiki-directory))))

(ert-deftest hywiki-tests--add-path-link ()
  "Verify `hywiki-add-path-link'."
  (let ((hywiki-directory (make-temp-file "hywiki" t))
	(wikiword "WikiWord"))
    (unwind-protect
	(progn (hywiki-add-path-link wikiword "file" 20)
	       (should (equal '(path-link . "file:L1")
			      (hywiki-get-referent wikiword))))
      (hy-delete-dir-and-buffer hywiki-directory))))

(ert-deftest hywiki-tests--add-org-id ()
  "Verify `hywiki-add-org-id'."
  ;; Error case - Non org-mode buffer
  (let ((wikiword "WikiWord")
        (hywiki-directory (make-temp-file "hywiki" t)))
    (unwind-protect
        (progn
          (let ((filea (make-temp-file "hypb" nil ".txt")))
            (unwind-protect
                (with-current-buffer (find-file filea)
                  (mocklet (((hmouse-choose-link-and-referent-windows) => (list nil (get-buffer-window))))
                    (should-error (hywiki-add-org-id wikiword) :type '(error))))
	      (hy-delete-file-and-buffer filea)))

          (let ((filea (make-temp-file "hypb" nil ".org")))
            (unwind-protect
                (with-current-buffer (find-file filea)
                  (insert "* header\n")

                  ;; Error-case - No Org ID and read only
                  (setq buffer-read-only t)
                  (mocklet (((hmouse-choose-link-and-referent-windows) => (list nil (get-buffer-window))))
	            (should-error (hywiki-add-org-id wikiword) :type '(error))

                    ;; Normal case - Org-mode with Org ID
                    (goto-char (point-max))
                    (setq buffer-read-only nil)
	            (let ((referent-value (cdr (hywiki-add-org-id wikiword))))
		      (if (stringp referent-value)
		          (should (string-prefix-p "ID: " referent-value))
		        (error "(hywiki-tests--add-org-id): referent value is a non-string: %s" referent-value)))))
	      (hy-delete-file-and-buffer filea))))
      (hy-delete-dir-and-buffer hywiki-directory))))

(ert-deftest hywiki-tests--add-org-roam-node ()
  "Verify `hywiki-add-org-roam-node'."
  (let* ((hywiki-directory (make-temp-file "hywiki" t))
	 (wikiword (hy-make-random-wikiword)))
    (unwind-protect
        (mocklet ((cl-struct-org-roam-node-tags => nil)
		  ((hypb:require-package 'org-roam) => t)
		  ((org-roam-node-read) => "node")
		  (org-roam-node-title => "node-title"))
	  (hywiki-add-org-roam-node wikiword)
          (should (equal '(org-roam-node . "node-title")
			 (hywiki-get-referent wikiword))))
      (hy-delete-dir-and-buffer hywiki-directory))))

;;; FIXME
;; Without creating an initial page the test case above oddly fails on
;; first run when executed interactively in a fresh Emacs. Such as
;; running "make all-tests" in a shell. Why?
;;
;; (ert-deftest hywiki-tests--add-org-roam-node ()
;;   "Verify `hywiki-add-org-roam-node'."
;;   (let* ((hywiki-directory (make-temp-file "hywiki" t))
;; 	 (wikiword (hy-make-random-wikiword)))
;;     (unwind-protect
;;         (mocklet (((hypb:require-package 'org-roam) => t)
;; 		  ((org-roam-node-read) => "node")
;; 		  ((org-roam-node-title "node") => "node-title"))
;; 	  (hywiki-add-org-roam-node wikiword)
;;           (should (equal '(org-roam-node . "node-title")
;; 			 (hywiki-get-referent wikiword))))
;;       (hy-delete-dir-and-buffer hywiki-directory))))

(defmacro hywiki-tests--referent-test (expected &rest prepare)
  "Referent test boilerplate code.
EXPECTED is the result expected from hywiki-get-referent.  PREPARE sets
up the test."
  (declare (indent 0) (debug t))
  `(let* ((hywiki-directory (make-temp-file "hywiki" t))
          (wiki-page (cdr (hywiki-add-page "WikiPage" )))
	  (wiki-referent "WikiReferent")
          (mode-require-final-newline nil))
     (unwind-protect
         (progn
           (should (equal '("WikiPage") (hywiki-get-wikiword-list)))
           (find-file wiki-page)
           (insert wiki-referent)
           (save-buffer)
           (goto-char 4)

           ,@prepare

           (should (equal ,expected (hywiki-get-referent wiki-referent)))

           (should (string= wiki-referent (buffer-string)))
           (should (file-exists-p (hywiki-cache-default-file)))

           ;; Simulate reload from cache
           (hywiki-cache-save)
           (setq hywiki--referent-hasht nil)
           (hywiki-make-referent-hasht)

           (should (equal ,expected (hywiki-get-referent wiki-referent))))

       (hy-delete-files-and-buffers (list wiki-page (hywiki-cache-default-file)))
       (hy-delete-dir-and-buffer hywiki-directory))))

(ert-deftest hywiki-tests--save-referent-keyseries ()
  "Verify saving and loading a referent keyseries works ."
  (hywiki-tests--referent-test
   (cons 'key-series "{ABC}")
   (with-simulated-input "ABC RET"
     (hywiki-add-key-series wiki-referent))))

;; FIXME: Not stable. Can sometimes succeed.
(ert-deftest hywiki-tests--save-referent-keyseries-use-menu ()
  "Verify saving and loading a referent keyseries works using Hyperbole's menu."
  :expected-result :failed
  ; The failure is intermittent. See expanded test case below.
  (skip-unless (not noninteractive))
  (hywiki-tests--referent-test
   (cons 'key-series "{ABC}")
   (should (hact 'kbd-key "C-u C-h hhck{ABC} RET"))
   (hy-test-helpers:consume-input-events)))

;; !! TODO: Have to make this work or remove it.
;; Expanded for easier debugging
;; (ert-deftest hywiki-tests--save-referent-keyseries-use--menu-expanded ()
;;   "Verify saving and loading a referent works when using Hyperbole's menu."
;;   :expected-result :failed
;;   ;; The entered key series is inserted into the WikiWord file. See
;;   ;; comment below. The failure is intermittent.
;;   (skip-unless (not noninteractive))
;;   (let* ((hywiki-directory (make-temp-file "hywiki" t))
;;          (wiki-page (cdr (hywiki-add-page "WikiPage" )))
;; 	 (wiki-referent "WikiReferent")
;;          (mode-require-final-newline nil))
;;     (unwind-protect
;;         (progn
;;           (find-file wiki-page)
;;           (insert wiki-referent)
;;           (save-buffer)
;;           (goto-char 4)

;;           (should (hact 'kbd-key "C-u C-h hhck{ABC} RET"))
;;           (hy-test-helpers:consume-input-events)

;;           ;; The buffer contents is changed and now reads
;;           ;; "Wik{ABC}iReferent" as the next should verifies. The
;;           ;; second should is the expected behavior. No change in the
;;           ;; WikiPage buffer.
;;           (should (string= "Wik{ABC}iReferent" (buffer-substring-no-properties (point-min) (point-max))))
;;           (should (string= wiki-referent (buffer-substring-no-properties (point-min) (point-max))))

;;           (should (file-exists-p (hywiki-cache-default-file)))
;; 	  (should (equal '(key-series . "{ABC}") (hywiki-get-referent wiki-referent)))

;;           ;; Simulate reload from cache
;;           (hywiki-cache-save)
;;           (setq hywiki--referent-hasht nil)
;;           (hywiki-make-referent-hasht)

;;           (should (equal '(key-series . "{ABC}") (hywiki-get-referent wiki-referent))))
;;       (hy-delete-files-and-buffers (list wiki-page (hywiki-cache-default-file)))
;;       (hy-delete-dir-and-buffer hywiki-directory))))

;; Bookmark
(ert-deftest hywiki-tests--save-referent-bookmark ()
  "Verify saving and loading a referent bookmark works."
  (hywiki-tests--referent-test
   (cons 'bookmark "bmark")
   (bookmark-set "bmark")
   (with-simulated-input "bmark RET"
     (hywiki-add-bookmark wiki-referent))))

(ert-deftest hywiki-tests--save-referent-bookmark-use-menu ()
  "Verify saving and loading a referent bookmark works using Hyperbole's menu."
  (skip-unless (not noninteractive))
  (hywiki-tests--referent-test
   (cons 'bookmark "bmark")
   (bookmark-set "bmark")
   (should (hact 'kbd-key "C-u C-h hhcb bmark RET"))
   (hy-test-helpers:consume-input-events)))

;; Command

;; (defun hywiki-tests--command (_wikiword)
;;   "Test command."
;;   (interactive)
;;   t)

;; ;; FIXME: Command get the referent as argument which is not useful.
;; (ert-deftest hywiki-tests--save-referent-command ()
;;   "Verify saving and loading a referent command works."
;;   (hywiki-tests--referent-test
;;    (cons 'command #'hywiki-tests--command)
;;    (with-simulated-input "hywiki-tests--command RET"
;;      (hywiki-add-command wiki-referent))))

;; (ert-deftest hywiki-tests--save-referent-command-use-menu ()
;;   "Verify saving and loading a referent command works using Hyperbole's menu.."
;;   (skip-unless (not noninteractive))
;;   (hywiki-tests--referent-test
;;    (cons 'command #'hpath:find)
;;    (should (hact 'kbd-key "C-u C-h hhcc hpath:find RET"))
;;    (hy-test-helpers:consume-input-events)))

;; Expanded for debugging
;; FIXME: There is a race here. It mostly fails but on rerun it can be
;; made to work.
;; (ert-deftest hywiki-tests--save-referent-command-use-menu-expanded ()
;;   "Verify saving and loading a referent bookmark works using Hyperbole's menu.."
;;   (skip-unless (not noninteractive))
;;   (let* ((hywiki-directory (make-temp-file "hywiki" t))
;;          (wiki-page (cdr (hywiki-add-page "WikiPage" )))
;; 	 (wiki-referent "WikiReferent")
;;          (mode-require-final-newline nil))
;;     (unwind-protect
;;         (progn
;;           (find-file wiki-page)
;;           (insert wiki-referent)
;;           (save-buffer)
;;           (goto-char 4)

;;           (should (hact 'kbd-key "C-u C-h hhcc hpath:find RET"))
;;           (hy-test-helpers:consume-input-events)

;;           (should (string= wiki-referent (buffer-substring-no-properties (point-min) (point-max))))
;;           (should (file-exists-p (hywiki-cache-default-file)))
;; 	  (should (equal (cons 'command #'hpath:find) (hywiki-get-referent wiki-referent)))

;;           ;; Simulate reload from cache
;;           (hywiki-cache-save)
;;           (setq hywiki--referent-hasht nil)
;;           (hywiki-make-referent-hasht)

;; 	  (should (equal (cons 'command #'hpath:find) (hywiki-get-referent wiki-referent))))
;;       (hy-delete-files-and-buffers (list wiki-page (hywiki-cache-default-file)))
;;       (hy-delete-dir-and-buffer hywiki-directory))))

;; Find
(ert-deftest hywiki-tests--save-referent-find ()
  "Verify saving and loading a referent find works."
  (hywiki-tests--referent-test
   (cons 'find #'hywiki-word-grep)
   (hywiki-add-find wiki-referent)))

;; FIXME - Find defaults to search the referent which is not a likely
;; use case. Should it not prompt user for the search string and
;; not assume the referent is what you want to search for?

;; FIXME - fails on 28.2 if executed with other test case!?
;; (ert-deftest hywiki-tests--save-referent-find-use-menu ()
;;   "Verify saving and loading a referent find works using Hyperbole's menu.."
;;   (skip-unless (not noninteractive))
;;   (hywiki-tests--referent-test
;;    (cons 'find #'hywiki-word-grep)
;;    (with-mock
;;     (mock (hywiki-word-grep "WikiReferent") => t)
;;     (should (hact 'kbd-key "C-u C-h hhcf"))
;;     (hy-test-helpers:consume-input-events))))

;; Global-button
(ert-deftest hywiki-tests--save-referent-global-button ()
  "Verify saving and loading a referent global-button works."
  (hywiki-tests--referent-test
   (cons 'global-button "gbtn")
   (mocklet ((hargs:read-match => "gbtn"))
     (hywiki-add-global-button wiki-referent))))

(ert-deftest hywiki-tests--save-referent-global-button-use-menu ()
  "Verify saving and loading a referent global-button works using Hyperbole's menu."
  (skip-unless (not noninteractive))
  (hywiki-tests--referent-test
   (cons 'global-button "global")

   (defvar test-buffer)
   (let* ((test-file (make-temp-file "gbut" nil ".txt"))
          (test-buffer (find-file-noselect test-file)))
     (unwind-protect
         (with-mock
           (mock (hpath:find-noselect (expand-file-name hbmap:filename hbmap:dir-user)) => test-buffer)
           (stub gbut:label-list => (list "global"))
           (mock (gbut:act "global") => t)
           (gbut:ebut-program "global" 'link-to-file test-file)
           (should (hact 'kbd-key "C-u C-h hhcg global RET"))
           (hy-test-helpers:consume-input-events))
       (hy-delete-file-and-buffer test-file)))))

;; HyRolo
;; FIXME: The search is over the name of the WikiWord which is likely
;; not what was intended. Test below is for completeness.
(ert-deftest hywiki-tests--save-referent-hyrolo ()
  "Verify saving and loading a referent hyrolo works."
  (hywiki-tests--referent-test
   (cons 'hyrolo #'hyrolo-fgrep)
   (hywiki-add-hyrolo wiki-referent)))

;; Info index
(ert-deftest hywiki-tests--save-referent-info-index ()
  "Verify saving and loading a referent info index works."
  (hywiki-tests--referent-test
   (cons 'info-index "(emacs)files")
   (save-excursion
     (with-simulated-input "files RET"
       (info "emacs")
       (hywiki-add-info-index wiki-referent)))))

;; FIXME: Does not work properly. Ends prematurely on reading in index
;; item, at least if starting from scratch, i.e., no *info* buffer
;; already created.
;; --
;; (ert-deftest hywiki-tests--save-referent-info-index-use-menu ()
;;   "Verify saving and loading a referent info index works using Hyperbole's menu."
;;   (skip-unless (not noninteractive))
;;   (hywiki-tests--referent-test
;;    (cons 'info-index "(emacs)files")
;;    (save-excursion
;;      (unwind-protect
;;          (progn
;;            (should (hact 'kbd-key "C-u C-h hhcim emacs RET i files RET"))
;;            (hy-test-helpers:consume-input-events))
;;        (kill-buffer "*info*")))))

;; Info node
(ert-deftest hywiki-tests--save-referent-info-node ()
  "Verify saving and loading a referent info node works."
  (hywiki-tests--referent-test
   (cons 'info-node "(emacs)")
   (save-excursion
     (unwind-protect
         (with-simulated-input "(emacs) RET"
           (hywiki-add-info-node wiki-referent))
       (kill-buffer "*info*")))))

(ert-deftest hywiki-tests--save-referent-info-node-use-menu ()
  "Verify saving and loading a referent info node works using Hyperbole's menu."
  (skip-unless (not noninteractive))
  (hywiki-tests--referent-test
   (cons 'info-node "(emacs)")
   (save-excursion
     (unwind-protect
         (progn
           (should (hact 'kbd-key "C-u C-h hhc MyWiki RET n (emacs) RET"))
           (hy-test-helpers:consume-input-events))
       (kill-buffer "*info*")))))

;; Path link
(ert-deftest hywiki-tests--save-referent-path-link ()
  "Verify saving and loading a referent path link works."
  (hywiki-tests--referent-test
   (cons 'path-link "file:L1")
   (hywiki-add-path-link wiki-referent "file" 1)))

;; Org id
(ert-deftest hywiki-tests--save-referent-org-id ()
  "Verify saving and loading a referent org id works."
  (hywiki-tests--referent-test
   (cons 'org-id "ID: generated-org-id")
   (save-excursion
     (let ((filea (make-temp-file "hypb" nil ".org")))
      (unwind-protect
          (with-current-buffer (find-file filea)
            (insert "* header\n")
            (mocklet (((hmouse-choose-link-and-referent-windows) => (list nil (get-buffer-window)))
                      ((org-id-get-create) => "generated-org-id"))
              (goto-char (point-max))
	      (hywiki-add-org-id wiki-referent)))
	(hy-delete-file-and-buffer filea))))))

;; FIXME: Org-id links does not seem to work.
;; FIXME: Add test using Hyperbole's menu.

;; Org roam
(ert-deftest hywiki-tests--save-referent-org-roam-node ()
  "Verify saving and loading a referent org roam node works."
  (hywiki-tests--referent-test
   (cons 'org-roam-node "node-title")
   (mocklet (((hypb:require-package 'org-roam) => t)
	     ((org-roam-node-read) => "node")
	     ((org-roam-node-title "node") => "node-title"))
     (hywiki-add-org-roam-node wiki-referent))))

(ert-deftest hywiki-tests--save-referent-org-roam-node-use-menu ()
  "Verify saving and loading a referent org roam node works using Hyperbole's menu."
  (skip-unless (not noninteractive))
  (hywiki-tests--referent-test
   (cons 'org-roam-node "node-title")
   (mocklet (((hypb:require-package 'org-roam) => t)
	     ((org-roam-node-read) => "node")
	     ((org-roam-node-title "node") => "node-title")
             (hywiki-display-org-roam-node => t))
     (should (hact 'kbd-key "C-u C-h hhcr"))
     (hy-test-helpers:consume-input-events))))

(ert-deftest hywiki-tests--delete-parenthesised-char ()
  "Verify removing a char between parentheses only removes the char.
See gh#rswgnu/hyperbole/669."
  (with-temp-buffer
    (insert "(a)")
    (goto-char 2)
    (hywiki-tests--command-execute #'delete-char 1)
    (should (string= "()" (buffer-substring-no-properties (point-min) (point-max))))))

(ert-deftest hywiki-tests--word-face-at-p ()
  "Verify `hywiki-word-face-at-p'."
  (skip-unless (not noninteractive))
  (hywiki-tests--preserve-hywiki-mode
    (let* ((hywiki-directory (make-temp-file "hywiki" t))
           (wiki-page (cdr (hywiki-add-page "WikiWord"))))
      (with-temp-buffer
        (hywiki-mode 0)
        (insert "WikiWor")
        (hywiki-tests--command-execute #'self-insert-command 1 ?d)
        (goto-char 4)
        (should-not (hywiki-word-face-at-p)))
      (unwind-protect
          (progn
            (with-temp-buffer
              (hywiki-mode 1)
              (insert "WikiWor")
	      (hywiki-tests--command-execute #'self-insert-command 1 ?d)
              (goto-char 4)
              (should (hywiki-word-face-at-p))))
        (hy-delete-file-and-buffer wiki-page)
        (hy-delete-dir-and-buffer hywiki-directory)))))

(defun hywiki-tests--verify-hywiki-word (expected)
  "Verify that `hywiki-word-at' returns t if a wikiword is EXPECTED.
If EXPECTED is a string also verify that the wikiword matches the
string."
  (if (not expected)
      (should-not (hywiki-word-at))
    (let ((hywiki-word-found (hywiki-word-at)))
      (if (stringp expected)
          (should (string= expected hywiki-word-found))
        (should hywiki-word-found))
      (should (hywiki-word-is-p hywiki-word-found)))))

(defun hywiki-tests--run-test-case (test-case)
  "Run the TEST-CASE from point.
Each test case consists of cons cells with an operation and the expected
state of the WikiWord being constructed.  Operations are either a string
to be inserted, a number of chars to be deleted or a symbol p<number>
for where to move point.  The expected state is either nil for not a
wikiword or non-nil for a wikiword.  The state is checked after all
chars of the string are inserted.  If equal to a string it is checked for
match with the wikiword.  Movement of point is relative to point when
the function is called."
  (let ((origin (point)))

    ;; For traceability when looking through the list of should
    ;; clauses in a failing test.
    (should (listp test-case))

    (dolist (steps test-case)
      (let ((step (car steps))
            (vfy (cdr steps)))
        (cond ((stringp step)
               (dolist (ch (string-to-list step))
<<<<<<< HEAD
		 (unless (characterp ch)
		   (message "(hywiki-tests--run-test-case):\n  steps = %s\n  test-case = %s" steps test-case)
		   (debug))
                 (hywiki-tests--command-execute #'self-insert-command 1 ch)
                 (save-excursion
                   (goto-char (1- (point)))
                   (hywiki-tests--verify-hywiki-word vfy))))
=======
                 (hywiki-tests--command-execute #'self-insert-command 1 ch))
               (save-excursion
                 (goto-char (1- (point)))
                 (hywiki-tests--verify-hywiki-word vfy)))
>>>>>>> 62e9eb4b
              ((integerp step)
               (let ((forward (> step 0)))
                 (dotimes (_ (abs step))
                   (if forward
                       (hywiki-tests--command-execute #'delete-forward-char 1)
                     (hywiki-tests--command-execute #'backward-delete-char 1)))
                 (hywiki-tests--verify-hywiki-word vfy)))
              ((and (symbolp step) (string-prefix-p "p" (symbol-name step)))
               (let* ((pos (string-to-number (substring (symbol-name step) 1)))
                      (newpos (+ origin (1- pos))))
                 (when (or (> 0 newpos) (< (point-max) newpos))
                   (ert-fail (format "New point: '%s' is outside of buffer" newpos)))
                 (goto-char newpos))
               (hywiki-tests--verify-hywiki-word vfy))
              (t (ert-fail (format "Unknown step: '%s' in WikiWord verification" step))))))))

(defconst hywiki-tests--wikiword-step-check
  '(
    (("Hi" . "Hi"))
    (("HiHo" . t) ("#"))
    (("HiHo" . t) ("#s " . "HiHo#s"))
    (("HiHo" . t) ("#s" . t) (-2 . "HiHo"))
    (("HiHo#s" . t) (-4 . t) (-1) ("i" . "Hi"))
    (("HiHo#s " . t) ("n"))
    (("HiHo#s " . t) (" n"))
    ;; With delimiters
<<<<<<< HEAD
    (("(H") ("iHo" . t) ("#") ("s" . "HiHo#s") (" " . "HiHo#s"))
    (("(H") ("iHo" . t) ("#") ("s" . "HiHo#s") (")" . "HiHo#s"))
    (("(H") ("iHo" . t) ("#") ("s" . "HiHo#s") ("-" . "HiHo#s-") ("n" . "HiHo#s-n") (")" . "HiHo#s-n"))
=======
    (("(HiHo#s" . "HiHo#s") (" " . "HiHo#s"))
    (("(HiHo#s" . "HiHo#s") (")" . "HiHo#s)")) ; Delimiter part of WikiWord. See below too.
    (("(HiHo#s" . "HiHo#s") ("-" . "HiHo#s-") ("n" . "HiHo#s-n") (")" . "HiHo#s-n)"))
>>>>>>> 62e9eb4b
    ;; Insert and delete between WikiWords
    (("HiHo" . t) (p3 . t) (" " . "Hi") (p4 . "Ho") (-1 . "HiHo"))
    (("Hiho" . t) (p3 . t) (" " . "Hi") (p4) (-1 . "Hiho"))
    )
  "List of test cases for WikiWords.")

(ert-deftest hywiki-tests--wikiword-step-check-verification ()
  "Run the step check to verify WikiWord is identified under change.
Performs each operation from the step check and verifies if the
resulting state at point is a WikiWord or not."
  (hywiki-tests--preserve-hywiki-mode
   (let* ((hywiki-directory (make-temp-file "hywiki" t)))
    (unwind-protect
        (progn
          (hywiki-mode 1)
          (dolist (testcase hywiki-tests--wikiword-step-check)
            (with-temp-buffer
              (hywiki-tests--run-test-case testcase))))
      (hy-delete-dir-and-buffer hywiki-directory)))))

(defconst hywiki-tests--lorem-ipsum "\
Lorem ipsum dolor sit amet, consectetur adipiscing elit. Suspendisse
aliquet diam euismod turpis ultricies, et porta sem blandit. Sed vitae."
  "Bulk text for in the middle of text tests.")

(ert-deftest hywiki-tests--wikiword-step-check-verification-with-surrounding-text ()
  "Run the step check to verify WikiWord is identified under change.
Insert test in the middle of other text."
  (hywiki-tests--preserve-hywiki-mode
   (let* ((hywiki-directory (make-temp-file "hywiki" t)))
     (unwind-protect
         (progn
           (hywiki-mode 1)
           (with-temp-buffer
             (insert hywiki-tests--lorem-ipsum)
             (goto-char (/ (point-max) 2))
             (let ((pos (point)))
               (insert " HiHo ")
               (goto-char (1+ pos))
               (should (looking-at-p "HiHo ")))
             (hywiki-tests--run-test-case
              '((p3 . t)
                (" " . "Hi")
                (p1 . t) (p4 . t) (-1 . t))))
           (with-temp-buffer
             (insert hywiki-tests--lorem-ipsum)
             (goto-char (/ (point-max) 2))
             (let ((pos (point)))
               (insert " Hiho ")
               (goto-char (1+ pos))
               (should (looking-at-p "Hiho ")))
             (hywiki-tests--run-test-case
              '((p3 . t)
                (" " . "Hi")
                (p1 . t) (p4) (-1 . "Hiho")))))
       (hy-delete-dir-and-buffer hywiki-directory)))))

(ert-deftest hywiki-tests--wikiword-identified-in-emacs-lisp-mode ()
  "Verify WikiWord is identified when surrounded by delimiters in `emacs-lisp-mode'."
  (hywiki-tests--preserve-hywiki-mode
    (let ((hsys-org-enable-smart-keys t)
          (hywiki-directory (make-temp-file "hywiki" t)))
      (unwind-protect
          (progn
            (hywiki-mode 1)

            ;; Matches a WikiWord
            (dolist (v '("WikiWord" "[WikiWord]" "[[WikiWord]]" "{WikiWord}" "(WikiWord)"
                         "<WikiWord>" "<<WikiWord>>" "{[[WikiWord]]}" "([[WikiWord]])"
                         "[WikiWord AnotherWord]"
                         ))
              (with-temp-buffer
                (emacs-lisp-mode)
                (insert (format ";; %s" v))
                (hywiki-tests--command-execute #'newline 1 'interactive)
                (goto-char 9)
                (should (string= "WikiWord" (hywiki-word-at))))

              (with-temp-buffer
                (emacs-lisp-mode)
                (insert (format  "(setq var \"%s\")" v))
                (hywiki-tests--command-execute #'newline 1 'interactive)
                (goto-char 16)
                (should (string= "WikiWord" (hywiki-word-at)))))

            ;; Does not match as a WikiWord
            (dolist (v '("WikiWord#"))
              (with-temp-buffer
                (emacs-lisp-mode)
                (insert (format ";; %s" v))
                (hywiki-tests--command-execute #'newline 1 'interactive)
                (goto-char 9)
                (should-not (hywiki-word-at)))

              (with-temp-buffer
                (emacs-lisp-mode)
                (insert (format  "(setq var \"%s\")" v))
                (hywiki-tests--command-execute #'newline 1 'interactive)
                (goto-char 16)
                (should-not (hywiki-word-at)))))
        (hy-delete-dir-and-buffer hywiki-directory)))))

(provide 'hywiki-tests)

;; This file can't be byte-compiled without the `el-mock' package
;; which is not a dependency of Hyperbole.
;;
;; Local Variables:
;; no-byte-compile: t
;; End:

;;; hywiki-tests.el ends here<|MERGE_RESOLUTION|>--- conflicted
+++ resolved
@@ -3,7 +3,7 @@
 ;; Author:       Mats Lidell
 ;;
 ;; Orig-Date:    18-May-24 at 23:59:48
-;; Last-Mod:      6-Apr-25 at 18:35:32 by Bob Weiner
+;; Last-Mod:     12-Apr-25 at 13:16:10 by Bob Weiner
 ;;
 ;; SPDX-License-Identifier: GPL-3.0-or-later
 ;;
@@ -1409,20 +1409,10 @@
             (vfy (cdr steps)))
         (cond ((stringp step)
                (dolist (ch (string-to-list step))
-<<<<<<< HEAD
-		 (unless (characterp ch)
-		   (message "(hywiki-tests--run-test-case):\n  steps = %s\n  test-case = %s" steps test-case)
-		   (debug))
-                 (hywiki-tests--command-execute #'self-insert-command 1 ch)
-                 (save-excursion
-                   (goto-char (1- (point)))
-                   (hywiki-tests--verify-hywiki-word vfy))))
-=======
                  (hywiki-tests--command-execute #'self-insert-command 1 ch))
                (save-excursion
                  (goto-char (1- (point)))
                  (hywiki-tests--verify-hywiki-word vfy)))
->>>>>>> 62e9eb4b
               ((integerp step)
                (let ((forward (> step 0)))
                  (dotimes (_ (abs step))
@@ -1449,15 +1439,9 @@
     (("HiHo#s " . t) ("n"))
     (("HiHo#s " . t) (" n"))
     ;; With delimiters
-<<<<<<< HEAD
-    (("(H") ("iHo" . t) ("#") ("s" . "HiHo#s") (" " . "HiHo#s"))
-    (("(H") ("iHo" . t) ("#") ("s" . "HiHo#s") (")" . "HiHo#s"))
-    (("(H") ("iHo" . t) ("#") ("s" . "HiHo#s") ("-" . "HiHo#s-") ("n" . "HiHo#s-n") (")" . "HiHo#s-n"))
-=======
     (("(HiHo#s" . "HiHo#s") (" " . "HiHo#s"))
     (("(HiHo#s" . "HiHo#s") (")" . "HiHo#s)")) ; Delimiter part of WikiWord. See below too.
     (("(HiHo#s" . "HiHo#s") ("-" . "HiHo#s-") ("n" . "HiHo#s-n") (")" . "HiHo#s-n)"))
->>>>>>> 62e9eb4b
     ;; Insert and delete between WikiWords
     (("HiHo" . t) (p3 . t) (" " . "Hi") (p4 . "Ho") (-1 . "HiHo"))
     (("Hiho" . t) (p3 . t) (" " . "Hi") (p4) (-1 . "Hiho"))
