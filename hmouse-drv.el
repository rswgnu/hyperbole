--- conflicted
+++ resolved
@@ -3,11 +3,7 @@
 ;; Author:       Bob Weiner
 ;;
 ;; Orig-Date:    04-Feb-90
-<<<<<<< HEAD
-;; Last-Mod:      1-Oct-23 at 20:17:42 by Bob Weiner
-=======
 ;; Last-Mod:      4-Oct-23 at 20:04:08 by Mats Lidell
->>>>>>> b5d61f64
 ;;
 ;; SPDX-License-Identifier: GPL-3.0-or-later
 ;;
@@ -656,11 +652,7 @@
 The selected window does not change.
 
 With no prefix argument, create an explicit button.
-<<<<<<< HEAD
-With a C-u '(4) prefix argument, create an unnamed implicit button.
-=======
 With a C-u \\='(4) prefix argument, create an unnamed implicit button.
->>>>>>> b5d61f64
 With a M-1 prefix argument, create an named implicit button."
   (interactive
    (list (let ((mode-line-text (concat " Ace - Hyperbole: " (nth 2 (assq ?w aw-dispatch-alist)))))
