--- conflicted
+++ resolved
@@ -39,11 +39,7 @@
 ;;;###autoload
 (defvar hyperb:mouse-buttons
   (if (or (and hyperb:microsoft-os-p (not (memq window-system '(w32 w64 x))))
-<<<<<<< HEAD
-	  (and (not (featurep 'xemacs)) (memq window-system '(ns dps))))
-=======
 	  (memq window-system '(ns dps)))
->>>>>>> 131295ec
       2 3)
   "Number of live buttons available on the mouse.
 Override this if the system-computed default is incorrect for your specific mouse.")
@@ -137,11 +133,7 @@
 			  ;; then there is a window system to support.
 			  (display-mouse-p))
 		      ;; X11, macOS, NEXTSTEP (DPS), or OS/2 Presentation Manager (PM)
-<<<<<<< HEAD
-		      (if (featurep 'xemacs) "xemacs" "emacs"))
-=======
 		      "emacs")
->>>>>>> 131295ec
 		     ((or (featurep 'eterm-fns)
 			  (equal (getenv "TERM") "NeXT")
 			  (equal (getenv "TERM") "eterm"))
