;;; hywiki.el --- Hyperbole's auto-wikiword note-taking system     -*- lexical-binding: t -*-
;;
;; Author:       Bob Weiner
;;
;; Orig-Date:    21-Acpr-24 at 22:41:13
<<<<<<< HEAD
;; Last-Mod:     17-Mar-25 at 23:13:09 by Bob Weiner
=======
;; Last-Mod:      7-Mar-25 at 01:00:19 by Mats Lidell
>>>>>>> 402317d4
;;
;; SPDX-License-Identifier: GPL-3.0-or-later
;;
;; Copyright (C) 2024-2025  Free Software Foundation, Inc.
;; See the "HY-COPY" file for license information.
;;
;; This file is part of GNU Hyperbole.

;;; Commentary:
;;
;;  This is Hyperbole's markup-free personal Wiki system for note-taking
;;  and automatic wiki word highlighting and hyperlinking.  It uses Org
;;  mode for note taking and adds automatic hyperlinking of HyWikiWords
;;  within Org files in `hywiki-directory' (default = "~/hywiki"), where
;;  a HyWikiWord is a capitalized word that contains upper and lowercase
;;  letters only and has a corresponding HyWikiWord.org wiki page file
;;  below `hywiki-directory'.  HyWikiWords require no delimiters.
;;
;;  HyWikiWords are also recognized in text buffers after the global
;;  minor mode, `hywiki-mode' is enabled via {M-x hywiki-mode RET}.  To
;;  create or jump to a HyWiki page, simply type out a potential
;;  HyWikiWord or move point onto one and press the Action Key {M-RET}.
;;  This will create the associated page if it does not exist.  This
;;  also highlights any other instances of HyWikiWords across all
;;  visible Emacs windows.  HyWiki is built for scalability and has been
;;  tested to be performant with 10,000 HyWikiWords.
;;
;;  Once Hyperbole has been loaded and activated, HyWikiWords (with or
;;  without delimiters) are automatically highlighted and active in
;;  the following contexts:
;;    - HyWiki page buffers;
;;    - non-special text buffers, when `hywiki-mode' is enabled;
;;    - comments and strings in programming buffers, when
;;      `hywiki-mode' is enabled.
;;  
;;  As HyWikiWords are typed, highlighting occurs after a trailing
;;  whitespace or punctuation character is added, or when it is
;;  surrounded by a matching pair of characters such as curly braces
;;  or single square brackets.  Since Org links use double square
;;  brackets and Org targets use double or triple angle brackets,
;;  HyWikiWords within these delimiters are ignored.
;;
;;  You can also create Org links to HyWikiWords in any non-special text
;;  buffer by surrounding them with double square brackets and the
;;  'hy:' prefix, as in: [[hy:MyWikiWord]].  If you set
;;  `hywiki-org-link-type-required' to `nil', then you don't need the
;;  prefix, e.g. [[MyWikiWord]]; existing HyWiki page names then will
;;  override Org's standard handling of such links.  To prevent Org
;;  mode's binding of {M-RET} from splitting lines and creating new
;;  headlines when on a HyWiki word whose page has not yet been
;;  created, set `hsys-org-enable-smart-keys' to `t' so that
;;  Hyperbole's Action Key does the right thing in this context.
;;
;;  HyWikiWord links can also link to a section headline within a page
;;  by simply following the page name with a '#' character and then the
;;  section headline name.  For example, if your Emacs page has a "Major
;;  Modes" section, then either Emacs#Major-Modes or [[hy:Emacs#Major
;;  Modes]] will work as a link to that section.  Note that without the
;;  square bracket delimiters, you must convert spaces in section names
;;  to '-' characters.  As long as the page exists, section links are
;;  highlighted regardless of whether associated sections exist or not.
;;  When activating a link with a section reference, you will get an
;;  error if the section does not exist.
;;
;;  The custom setting, `hywiki-word-highlight-flag' (default = t),
;;  means HyWikiWords will be auto-highlighted within HyWiki pages.
;;  Outside of such pages, `hywiki-mode' must also be enabled for such
;;  auto-highlighting.  Auto-highlighting depends on pre- and
;;  `post-command-hook' settings.  If an error occurs running one of
;;  these, the associated hook is removed.  To restore the auto-highlight
;;  hooks either use {M-x hywiki-word-set-auto-highlighting RET} or
;;  {C-u C-h h h h m} to toggle `hywiki-mode'; this also enables
;;  auto-highlighting if `hywiki-word-highlight-flag' is non-nil.

;;  The custom setting, `hywiki-exclude-major-modes' (default = nil), is
;;  a list of major modes to exclude from HyWikiWord auto-highlighting
;;  and recognition.
;;
;;  Within programming modes, HyWikiWords are highlighted/hyperlinked
;;  within comments and double-quoted strings only.  For programming
;;  modes in which you want HyWikiWords recognized everywhere, add
;;  them to the custom setting, `hywiki-highlight-all-in-prog-modes'
;;  (default = '(lisp-interaction-mode)).
;;
;;  HyWiki adds two implicit button types to Hyperbole:
;;    `hywiki-word' - creates and displays HyWikiWord referents;
;;    `hywiki-existing-word' - display an existing HyWikiWord referent.
;;
;;  `hywiki-word' is one of the lowest priority implicit button types
;;  so that it triggers only when other types are not recognized first.
;;
;;  A HyWiki can be exported to HTML for publishing to the web via Org
;;  mode's publish a project feature.  {M-x hywiki-publish-to-html RET}
;;  will and that's it!  Add a prefix argument to force regeneration of all
;;  HyWiki pages, rather than only those that have been updated.
;;
;;  The full set of HyWiki-specific Org publish properties are set in
;;  the variable `hywiki-org-publish-project-alist'.  When the HyWiki
;;  code is loaded into Emacs, it automatically integrates these
;;  properties with Org's publishing framework, so when in a HyWiki
;;  page, you can use the standard {C-c C-e P p} current project publish
;;  command.
;;  
;;  There are a few publishing settings you can customize prior to
;;  loading Hyperbole's HyWiki code.
;;
;;  HyWiki html files are saved in:
;;    (hywiki-org-get-publish-property :publishing-directory)
;;  Customize this directory with:
;;    {M-x customize-variable RET hywiki-org-publishing-directory RET}.
;;
;;  HyWiki html files are generated by the function given by:
;;    (hywiki-org-get-publish-property :publishing-function)
;;  Customize the value of this function if necessary with:
;;    {M-x customize-variable RET hywiki-org-publishing-function RET}.
;;
;; This section summarizes HyWikiWord Actions based on the
;;
;; hywiki-referent-prompt-flag      When nil                   When t
;;  -------------------------------------------------------------------------------------
;;  Action Key              hywiki-word-create-and-display 
;;    or HyWiki/Create      Create Page and Display          Create Referent and Display
;;  Assist Key              hywiki-word-create-and-display
;;    or C-u HyWiki/Create  Create Referent and Display      Create Page and Display
;;  hywiki-word-create      hywiki-create-page with Msg      hywiki-create-referent with Msg
;;  C-u hywiki-word-create  hywiki-create-referent with Msg  hywiki-create-page with Msg

;;; Code:
;;; ************************************************************************
;;; Other required Elisp libraries
;;; ************************************************************************

(require 'cl-lib)     ;; For `cl-find' and `cl-incf'
(require 'hactypes)   ;; For `link-to-file-interactively'
(require 'hargs)
(require 'hasht)
(require 'hbut)       ;; For `hbut:syntax-table'
(require 'hpath)
(require 'hproperty)
(require 'hsys-consult)
(require 'hui)        ;; For `hui:actype'
(require 'hui-mini)   ;; For `hui:menu-act'
(require 'hypb)       ;; Requires `seq'
(require 'outline)    ;; For `outline-mode-syntax-table'
(require 'subr-x)     ;; For `string-remove-prefix'
(require 'thingatpt)

(eval-and-compile
  '(when (require 'company nil t)
     (add-to-list 'company-backends 'hywiki-company-hasht-backend)))

;;; ************************************************************************
;;; Public declarations
;;; ************************************************************************

(defvar action-key-modeline-buffer-id-function)  ;; "hui-mouse.el"
(defvar bookmark-current-bookmark)               ;; "bookmark.el"
(defvar hkey-value)                              ;; "hui-mouse.el"
(defvar hywiki-referent-menu nil)                ;; "hywiki.el"
(defvar org-agenda-buffer-tmp-name)              ;; "org-agenda.el"
(defvar org-export-with-broken-links)            ;; "ox.el"
(defvar org-publish-project-alist)               ;; "ox-publish.el"

(declare-function activities-completing-read "activities" (:prompt prompt :default default))
(declare-function activities-new "activities" (name))
(declare-function activities-resume "activities" (activity :resetp resetp))
(declare-function bookmark-completing-read "bookmark" (prompt &optional default))
(declare-function bookmark-location "bookmark" (bookmark-name-or-record))
(declare-function hsys-org-at-tags-p "hsys-org")
(declare-function org-link-store-props "ol" (&rest plist))
(declare-function org-publish-property "ox-publish" (property project &optional default))
(declare-function org-roam-node-from-title-or-alias "org-roam-node" (s &optional nocase))
(declare-function org-roam-node-open "org-roam" (note &optional cmd force))
(declare-function org-roam-node-read "org-roam" (&optional initial-input filter-fn sort-fn require-match prompt))
(declare-function org-roam-node-title "org-roam-node" (node))
(declare-function smart-treemacs-edit "hui-treemacs" (&optional dir))

;;; ************************************************************************
;;; Private variables
;;; ************************************************************************

;; Must be set after `hywiki-get-buttonize-characters' is defined
(defconst hywiki--buttonize-characters nil
  "String of single character keys bound to `hywiki-buttonize-character-commands'.
Each such key self-inserts before highlighting any prior HyWiki word
in `hywiki-mode'.")

(defconst hywiki--buttonize-character-regexp nil
  "Regexp matching a single separating character following a HyWiki word.")

(defconst hywiki--word-and-buttonize-character-regexp nil
  "Regexp matching HyWikiWord#section plus a valid word separating character.
Group 1 is the entire HyWikiWord#section:Lnum:Cnum expression.")

(defvar hywiki--directory-checksum ""
  "String checksum for `hywiki-directory' page names.")

(defvar hywiki--directory-mod-time nil
  "Last mod time for `hywiki-directory' or nil if the value has not been read.
See `current-time' function for the mod time format.")

;; Redefine the `org-mode-syntax-table' for use in `hywiki-get-buttonize-characters'
;; so do not have to load all of Org mode there.
(defvar hywiki--org-mode-syntax-table
  (let ((st (make-syntax-table outline-mode-syntax-table)))
    (modify-syntax-entry ?\" "\"" st)
    (modify-syntax-entry ?\\ "_" st)
    (modify-syntax-entry ?~ "_" st)
    (modify-syntax-entry ?< "(>" st)
    (modify-syntax-entry ?> ")<" st)
    st)
  "Standard syntax table for Org mode buffers with HyWiki support.")

(defvar hywiki--pages-directory nil)
(defvar hywiki--referent-alist nil
  "HyWiki alist generated from `hywiki--referent-hasht' for storage in cache.
Each element is of the form: (wikiword . (referent-type . referent-value)).")
(defvar hywiki--referent-hasht nil
  "HyWiki hash table for fast WikiWord referent lookup.")

;; Globally set these values to avoid using 'let' with stack allocations
;; within `hywiki-maybe-highlight-page-name' frequently.
(defvar hywiki--any-wikiword-regexp-list nil)
(defvar hywiki--buts nil)
(defvar hywiki--but-end nil)
(defvar hywiki--but-start nil)
(defvar hywiki--buttonize-end (make-marker))   ;; This must always stay a marker
(defvar hywiki--buttonize-start (make-marker)) ;; This must always stay a marker
(defvar hywiki--current-page nil)
(defvar hywiki--end nil)
(defvar hywiki--flag nil)
(defvar hywiki--highlighting-done-flag t)
(defvar hywiki--word-pre-command nil)
(defvar hywiki--word-only nil)
(defvar hywiki--range nil)
(defvar hywiki--save-case-fold-search nil)
(defvar hywiki--save-org-link-type-required nil)
(defvar hywiki--start nil)

;;; ************************************************************************
;;; Public variables
;;; ************************************************************************

(defcustom hywiki-word-highlight-flag t
  "The default, non-nil value treats HyWikiWords in HyWiki pages as hyperlinks.
A nil value disables HyWikiWord hyperlink buttons in both HyWiki
pages and all other buffers (since it also disables `hywiki-mode').

Outside of HyWiki pages, the global minor mode `hywiki-mode' must be
manually enabled for auto-HyWikiWord highlighting; programmatically,
use `(hywiki-mode 1) to enable it.

Use `hywiki-active-in-current-buffer-p' to determine if HyWikiWord
hyperlinks are currently active in a buffer or not.

Regardless of this flag, HyWikiWords in Org links and targets are not
highlighted nor treated as hyperlinks; they are handled normally by Org."
  :type 'boolean
  :initialize #'custom-initialize-default
  :group 'hyperbole-hywiki)

(defcustom hywiki-exclude-major-modes nil
  "List of major modes to exclude from HyWiki word highlighting and recognition."
  :type '(list symbol)
  :group 'hyperbole-hywiki)

(defcustom hywiki-highlight-all-in-prog-modes '(lisp-interaction-mode)
  "List of programming major modes to highlight HyWikiWords outside of comments."
  :type '(list symbol)
  :group 'hyperbole-hywiki)

(defcustom hywiki-mode-lighter  " HyWiki"
  "String to display in mode line when the HyWiki global minor mode is enabled.
Use nil for no HyWiki mode indicator."
  :type 'string
  :group 'hyperbole-hywiki)

(defvar hywiki-allow-suffix-referent-types '(page path-link)
  "List of referent type symbols that support # and :L line number suffixes.")

(defvar hywiki-file-suffix ".org"
  "File suffix (including period) to use when creating HyWiki pages.")

;;;###autoload
(defun hywiki-let-directory (option value)
  (set option value)
  (hywiki-clear-referent-hasht)
  (hywiki-make-referent-hasht))

;;;###autoload
(defun hywiki-set-directory (option value)
  (unless (and (boundp 'hywiki-directory)
	       (equal hywiki-directory (file-name-as-directory value))
	       (hash-table-p hywiki--referent-hasht))
    (set-default option (file-name-as-directory value))
    (hywiki-clear-referent-hasht)
    (hywiki-make-referent-hasht))
  (hywiki-org-set-publish-project))

(defcustom hywiki-directory "~/hywiki/"
  "Directory that holds all HyWiki pages in Org format.
See `hywiki-org-publishing-directory' for exported pages in html format."
  :initialize #'custom-initialize-default
  :set #'hywiki-set-directory
  :type 'string
  :group 'hyperbole-hywiki)

(defun hywiki-directory-changed (option set-to-value operation _where)
  "Watch function for variable `hywiki-directory'.
Function is called with 4 arguments: (OPTION SET-TO-VALUE OPERATION WHERE)."
  (if (memq operation '(let unlet)) ;; not setting global value
      (hywiki-let-directory option set-to-value)
    (hywiki-set-directory option set-to-value)))

;; This next line is needed to invoke `hywiki-set-directory' when
;; `hywiki-directory' is changed via `setq' or `let' rather than
;; `customize-set-variable'.
(add-variable-watcher 'hywiki-directory #'hywiki-directory-changed)

(defvar-local hywiki-buffer-highlighted-state nil
  "State of HyWikiWords highlighting in the associated buffer.
\\='h means the buffer was already highlighted;
\\='d means the buffer was dehighlighted;
nil means no full buffer highlighting has occurred.")

(defvar hywiki-non-character-commands
  '(;; Org mode
    org-cycle                         ;; TAB
    org-open-line                     ;; C-o
    org-return                        ;; RET, \r
    org-return-and-maybe-indent       ;; C-j, \n
    ;; Markdown mode
    markdown-cycle                    ;; TAB
    markdown-enter-key                ;; RET, \r
    electric-newline-and-maybe-indent ;; C-j, \n
    ;; Global
    newline                           ;; RET, \r
    newline-and-indent                ;; RET, \r
    open-line                         ;; C-o
    quoted-insert                     ;; C-q
    )
  "Commands that insert characters but whose input events do not
  arrive as characters or that quote another character for input.")

;; Define the keymap for hywiki-mode.
(defvar hywiki-mode-map nil
  "Keymap for `hywiki-mode'.
Presently, there are no key bindings; this is for future use.")

(defconst hywiki-org-link-type "hy"
  "HyWiki string prefix type for Org links.  Excludes trailing colon.")

(defvar hywiki-org-link-type-required t
  "When non-nil, HyWiki Org links must start with `hywiki-org-link-type':.
Otherwise, this prefix is not needed and HyWiki word Org links
override standard Org link lookups.  See \"(org)Internal Links\".")

(defcustom hywiki-org-publishing-broken-links 'mark
  "HyWiki Org publish option that determines how invalid links are handled.
The default is \\='mark.

When this option is non-nil, broken HyWiki links are ignored,
without stopping the export process.  If it is set to \\='mark,
broken links are marked with a string like:

  [BROKEN LINK: path]

where PATH is the un-resolvable reference."
  :initialize #'custom-initialize-default
  :set (lambda (option value)
	 (set option value)
	 (hywiki-org-set-publish-project))
  :type 'symbol
  :group 'hyperbole-hywiki)

(defcustom hywiki-org-publishing-directory "~/public_hywiki"
  "Directory where HyWiki pages are converted into html and published."
  :initialize #'custom-initialize-default
  :set (lambda (option value)
	 (set option value)
	 (hywiki-org-set-publish-project))
  :type 'string
  :group 'hyperbole-hywiki)

(defcustom hywiki-org-publishing-function 'org-html-publish-to-html
  "HyWiki Org publish function used to export a HyWiki page to html."
  :initialize #'custom-initialize-default
  :set (lambda (option value)
	 (set option value)
	 (hywiki-org-set-publish-project))
  :type 'symbol
  :group 'hyperbole-hywiki)

(defcustom hywiki-org-publishing-sitemap-title
  (let ((dir-name (file-name-base
		   (directory-file-name
		    (file-name-as-directory hywiki-directory)))))
    (if (equal dir-name "hywiki")
	"HyWiki"
      dir-name))
  "HyWiki Org publish sitemap title."
  :initialize #'custom-initialize-default
  :set (lambda (option value)
	 (set option value)
	 (hywiki-org-set-publish-project))
  :type 'string
  :group 'hyperbole-hywiki)

(defvar hywiki-org-publish-project-alist nil
  "HyWiki-specific export properties added to `org-publish-project-alist'.")

(defun hywiki-org-make-publish-project-alist ()
  (setq org-export-with-broken-links hywiki-org-publishing-broken-links
	hywiki-org-publish-project-alist
	(list
	 "hywiki"
	 :auto-sitemap t
	 :base-directory (expand-file-name hywiki-directory)
	 :html-head (format
		     "<link rel=\"stylesheet\" type=\"text/css\" href=\"%sman/hyperbole.css\"/>"
		     hyperb:dir)
	 :html-link-home "index.html"
	 ;; :html-link-up "theindex.html"
	 ;; !! TODO: The :makeindex property is disabled for now, until a process is
	 ;; developed to force the Org publish process to regenerate the
	 ;; index after index entries are inserted into the temporary Org
	 ;; buffer prior to export to HTML.
	 :html-postamble t
	 :html-postable-format '(("en" "<p class=\"author\">Author: %a (%e)</p>
                                  <p class=\"last-mod\">Last Modified: %C</p>
                                  <p class=\"creator\">%c</p>"))
	 :makeindex nil
	 :publishing-directory hywiki-org-publishing-directory
	 :publishing-function hywiki-org-publishing-function
	 :section-numbers t
	 :sitemap-filename "index.org"
	 ;; sitemap (TOC) is stored in "sitemap.html"
	 :sitemap-title hywiki-org-publishing-sitemap-title
	 :with-date t
	 :with-toc nil)))

(defvar-local hywiki-page-flag nil
  "Set to t after finding a HyWiki page file, else nil.
The file must be below `hywiki-directory'.

For reference, this is set when `window-buffer-change-functions' calls
`hywiki-maybe-highlight-page-names' which calls `hywiki-in-page-p'.")

(defcustom hywiki-referent-prompt-flag nil
  "When t, the Action Key and HyWiki/Create always prompt for referent type.
Nil by default."
  :type 'boolean
  :initialize #'custom-initialize-default
  :group 'hyperbole-hywiki)

(defconst hywiki-word-regexp
  "\\<\\([[:upper:]][[:alpha:]]+\\)\\>"
  "Regexp that matches a HyWiki word only.
Do not use a start or end line/string anchor in this regexp.")

(defconst hywiki-word-section-regexp
  "\\(#[^][# \t\n\r\f]+\\)"
  "Regexp that matches a non-delimited HyWiki word #section extension.
After the first # character, this may contain any non-square-bracket,
non-# and non-whitespace characters.")

(defconst hywiki-word-line-and-column-numbers-regexp
  (concat "\\(" hpath:line-and-column-numbers "\\)")
  "Group 2 is the 1-based line number.
Group 4 is the optional 0-based column number.")

(defconst hywiki-word-with-optional-suffix-regexp
  (concat hywiki-word-regexp hywiki-word-section-regexp "??"
	  hywiki-word-line-and-column-numbers-regexp "?")
  "Regexp for a HyWiki word with an optional #section, :Lline-num, :Ccol-num.
Section may not contain whitespace or square brackets.  Use '-' to
substitute for spaces in the section/headline name.

Group 1 is the HyWiki word.
Group 2 is any optional #section with the # included.
Group 4 is any optional 1-based line number to jump to for any
file-based referents (relative to any section given).
Group 6 is any optional 0-based column number to jump to for any
file-based referents.")

(defconst hywiki-word-with-optional-suffix-exact-regexp
  (concat "\\`" hywiki-word-regexp "\\(#[^][\n\r\f]+\\)??"
	  hywiki-word-line-and-column-numbers-regexp "?\\'")
  "Exact match regexp for a HyWiki word with an optional #section.
The section may contain spaces or tabs but not square brackets;
it is preferable, however, to substitute '-' for whitespace in
the section/headline name to simplify recognition.

Group 1 is the HyWiki word.
Group 2 is any optional #section with the # included.
Group 4 is any optional 1-based line number to jump to for any
file-based referents (relative to any section given).
Group 6 is any optional 0-based column number to jump to for any
file-based referents.")

(defconst hywiki-word-suffix-regexp "\\(#\\|::\\|:L\\)\\(.+\\)\\'"
  "Regexp matching any trailing part of a HyWikiWord reference.
It may be a section or a line number reference.  Group one is the type
of reference and group two is the rest of the suffix reference.")

(defface hywiki--word-face
  '((((min-colors 88) (background dark)) (:foreground "orange"))
    (((background dark)) (:background "orange" :foreground "black"))
    (((min-colors 88)) (:foreground "orange"))
    (t (:background "orange")))
  "Face for HyWiki word highlighting."
  :group 'hyperbole-hywiki)

(defcustom hywiki-word-face 'hywiki--word-face
  "Hyperbole face for HyWiki word highlighting."
  :initialize #'custom-initialize-default
  :type 'face
  :group 'hyperbole-hywiki)

(defcustom hywiki-display-page-function #'hpath:find
  "Hyperbole function to display HyWiki page pathnames.
Only argument is the page's pathname."
  :initialize #'custom-initialize-default
  :type 'string
  :group 'hyperbole-hywiki)

(defcustom hywiki-allow-plurals-flag t
  "Non-nil means plural HyWikiWords have the same referent as the singular form.
Non-nil is the default."
  :initialize #'custom-initialize-default
  :set (lambda (option value)
	 (set option value)
	 (setq hywiki--any-wikiword-regexp-list nil))
  :type 'boolean
  :group 'hyperbole-hywiki)

;;; ************************************************************************
;;; hywiki minor mode
;;; ************************************************************************

(defun hywiki-non-hook-context-p ()
  (or (minibuffer-window-active-p (selected-window))
      (and (boundp 'edebug-active) edebug-active
	   (active-minibuffer-window))
      (and (derived-mode-p 'prog-mode)
	   (not (apply #'derived-mode-p hywiki-highlight-all-in-prog-modes))
	   ;; Not inside a comment or a string
	   (not (or (nth 4 (syntax-ppss)) (hypb:in-string-p))))))

(defun hywiki-buttonize-character-commands ()
  "Turn any HyWikiWords between point into highlighted Hyperbole buttons.
Triggered by `post-self-insert-hook' for self-inserting characters.
Highlight after inserting any non-word character."
  ;; If `hywiki--flag' is set non-nil below, then
  ;; `hywiki-buttonize-non-character-commands' on `post-command-hook'
  ;; does nothing.
  (unless (setq hywiki--flag (hywiki-non-hook-context-p))
    (setq hywiki--range nil)

    ;; Dehighlight any previously highlighted WikiWord at point
    ;; before we move to the start of any current WikiWord and
    ;; rehighlight that.
    (hywiki--maybe-dehighlight-at-point)

    (save-excursion
      (cond ((marker-position hywiki--buttonize-start)
	     ;; Point was before or after a WikiWord delimiter
	     (goto-char hywiki--buttonize-start)
	     (skip-chars-backward "-" (line-beginning-position))
	     (goto-char (1- (point))))
	      ((setq hywiki--range (hywiki-word-at :range))
	       (cl-destructuring-bind (_ start end)
		   hywiki--range
		 (if (and start end)
		     (progn
		       ;; On a non-delimited HyWikiWord
		       (set-marker hywiki--buttonize-start start)
		       (set-marker hywiki--buttonize-end end)
		       (goto-char start)
		       (skip-chars-backward "-" (line-beginning-position))
		       t)
		   (setq hywiki--range nil)))))

      (hywiki--maybe-rehighlight-at-point))))

(defun hywiki-buttonize-non-character-commands ()
  "Highlight any HyWikiWord before or after point as a Hyperbole button.
Triggered by `post-command-hook' for non-character-commands, including
deletion commands and those in `hywiki-non-character-commands'."
  (unless (or hywiki--flag (hywiki-non-hook-context-p))
    (when (or (memq this-command hywiki-non-character-commands)
	      (and (symbolp this-command)
		   (string-match-p "^\\(org-\\)?\\(delete-\\|kill-\\)\\|\\(-delete\\|-kill\\)\\(-\\|$\\)" (symbol-name this-command))))
      (setq hywiki--range nil)

      ;; Dehighlight any previously highlighted WikiWord at point
      ;; before we move to the start of any current WikiWord and
      ;; rehighlight that.
      (hywiki--maybe-dehighlight-at-point)

      (save-excursion
	(cond ((marker-position hywiki--buttonize-start)
	       ;; Point was before or after a WikiWord delimiter
	       (goto-char (1+ hywiki--buttonize-start)))
	      ((setq hywiki--range (hywiki-word-at :range))
	       (cl-destructuring-bind (_ start end)
		   hywiki--range
		 (if (and start end)
		     (progn
		       ;; On a non-delimited HyWikiWord
		       (set-marker hywiki--buttonize-start start)
		       (set-marker hywiki--buttonize-end end)
		       (goto-char start)
		       (skip-chars-backward "-" (line-beginning-position))
		       t)
		   (setq hywiki--range nil)))))

	(hywiki--maybe-rehighlight-at-point)))))

(defun hywiki--maybe-dehighlight-at-point ()
  "Dehighlight any existing HyWikiWord when needed.
That is, only if the editing command has changed the word-only part of
the HyWikiWord reference."
  (when (and hywiki--word-pre-command
	     (not (equal hywiki--word-pre-command
			 (hywiki-get-singular-wikiword
			  (or (car hywiki--range)
			      (when (and (marker-position hywiki--buttonize-start)
					 (marker-position hywiki--buttonize-end))
				(buffer-substring hywiki--buttonize-start
						  hywiki--buttonize-end))
			      (when (and (setq hywiki--range (hywiki-word-at :range))
					 (nth 1 hywiki--range))
				(prog1 (nth 1 hywiki--range)
				  (setq hywiki--range nil)))
)))))
    ;; Dehighlight if point is on or between a HyWikiWord
    (hywiki-maybe-dehighlight-between-page-names)))

(defun hywiki--maybe-rehighlight-at-point ()
  "Dehighlight any existing HyWikiWord when needed.
That is, only if the editing command has changed the word-only part of
the HyWikiWord reference."

  (hywiki--maybe-dehighlight-at-point)

  ;; Highlight wikiwords around point as needed
  (when hywiki--range
    (hywiki-maybe-highlight-on-page-name))

  (when (and (marker-position hywiki--buttonize-start)
	      (marker-position hywiki--buttonize-end))
    (hywiki--maybe-de/highlight-sexp
     #'hywiki-maybe-highlight-page-names 1
     hywiki--buttonize-start hywiki--buttonize-end))

  (cond ((= (char-syntax (or (char-before) 0)) ?\ )
	 (goto-char (1- (point)))
	 (hywiki-maybe-highlight-between-page-names))
	((= (char-syntax (or (char-after) 0)) ?\ )
	 (hywiki-maybe-highlight-between-page-names)))

  (setq hywiki--word-pre-command nil)
  (set-marker hywiki--buttonize-start nil)
  (set-marker hywiki--buttonize-end nil))

(defun hywiki-debuttonize-non-character-commands ()
  "Store any HyWikiWord before or after point for later comparison.
Triggered by `pre-command-hook' for non-character -commands, including
deletion commands and those in `hywiki-non-character-commands'."
  (when (and (markerp hywiki--buttonize-start) (markerp hywiki--buttonize-end))
    (set-marker hywiki--buttonize-start nil)
    (set-marker hywiki--buttonize-end nil))
  (unless (hywiki-non-hook-context-p)
    ;; Record the WikiWord from any WikiWord ref that point is on
    (setq hywiki--word-pre-command (hywiki-get-singular-wikiword (hywiki-word-at)))
    (when (or (memq this-command hywiki-non-character-commands)
	      (and (symbolp this-command)
		   (string-match-p "^\\(org-\\)?\\(delete-\\|kill-\\)\\|\\(-delete\\|-kill\\)\\(-\\|$\\)" (symbol-name this-command))))
      ;; Test if at delimiters surrounding a WikiWord and if so,
      ;; record those for use by post hooks.
      (save-excursion
	(cl-destructuring-bind (start end)
	    ;; Get delimited region only if before or after delimiters,
	    ;; else return (nil nil).
	    (hywiki-at-range-delimiter) ;; includes delimiters
	  ;; Use these to store any range of a delimited HyWikiWord#section
	  (set-marker hywiki--buttonize-start start)
	  (set-marker hywiki--buttonize-end end)
	  start))))
  (setq hywiki--flag nil))

(defun hywiki-buttonize-word (func start end face)
  "Create a HyWikiWord button by calling FUNC with START and END positions.
Function may apply FACE to highlight the button or may transform it
into an Org link, etc.  Function operates on the current buffer and
takes 3 arguments: `range-start', `range-end' and `face' to apply to
the button."
 (funcall func start end face))

(defun hywiki-get-buttonize-characters ()
  "Return a string of Org self-insert keys that have punctuation/symbol syntax."
  (let (key
	cmd
	key-cmds
	result)
    ;; Org and other text mode self-insert-command bindings are just
    ;; remaps inherited from global-map.  Create key-cmds list of
    ;; parsable (key . cmd) combinations where key may be a
    ;; (start-key . end-key) range of keys.
    (map-keymap (lambda (key cmd) (setq key-cmds (cons (cons key cmd) key-cmds))) (current-global-map))
    (dolist (key-cmd key-cmds (concat (seq-difference (nreverse result)
						      "-_*#:" #'=)))
      (setq key (car key-cmd)
	    cmd (cdr key-cmd))
      (when (eq cmd 'self-insert-command)
	(cond ((and (characterp key)
		    (eq (char-syntax key) ?.))
	       ;; char with punctuation/symbol syntax
	       (setq result (cons key result)))
	      ((and (consp key)
		    (characterp (car key))
		    (characterp (cdr key))
		    (<= (cdr key) 256))
	       ;; ASCII char range, some of which has punctuation/symbol syntax
	       (with-syntax-table hywiki--org-mode-syntax-table
		 (dolist (k (number-sequence (car key) (cdr key)))
		   (when (memq (char-syntax k) '(?. ?_))
		     (setq result (cons k result)))))))))))

;;;###autoload
(define-minor-mode hywiki-mode
  "Toggle HyWiki global minor mode with \\[hywiki-mode].

HyWiki automatically highlights and turns instances of known
HyWikiWords into implicit buttons if they are within buffers with
files attached from `hywiki-directory'.  Such buttons either link
to HyWiki pages or activate typed referents such as bookmarks.

HyWiki Minor Mode enables the same behavior in most other text and
programming buffers except those with a major mode in
`hywiki-exclude-major-modes'.

HyWikiWord references may also include optional suffixes:

   - a #section reference that links to a HyWiki page Org headline or
     other outline file.  Spaces in the headline must be converted
     to dash characters for proper recognition;

   - optionally followed by :L<line-number>:C<column-number>
     where the column part is also optional.  If a section is
     given, the line number is relative to the section and the
     section headline is line 1.

When hywiki-mode is enabled, the `hywiki-mode' variable is
non-nil.

See the Info documentation at \"(hyperbole)HyWiki\".

\\{hywiki-mode-map}"
  :global t
  :lighter hywiki-mode-lighter
  :keymap hywiki-mode-map
  :group 'hyperbole-hywiki
  (if hywiki-mode
      ;; enable mode
      (progn
	;; Need hyperbole-mode
	(require 'hyperbole)
	(unless hyperbole-mode
	  (hyperbole-mode 1))
	(unless hywiki-mode-map
          (setq hywiki-mode-map (make-sparse-keymap)))
	;; Next line triggers a call to `hywiki-maybe-highlight-wikiwords-in-frame'
	(set-variable 'hywiki-word-highlight-flag t)
	(hywiki-word-set-auto-highlighting 1))
    ;; disable mode
    ;; Dehighlight HyWikiWords in this buffer when 'hywiki-mode' is
    ;; disabled and this is not a HyWiki page buffer. If this is a
    ;; HyWiki page buffer, then dehighlight when
    ;; `hywiki-word-highlight-flag' is nil.
    (hywiki-maybe-highlight-wikiwords-in-frame t)))

;;; ************************************************************************
;;; Public Implicit Button and Action Types
;;; ************************************************************************

(defib hywiki-word ()
  "When on a non-existing HyWikiWord, create it and display its referent.
If the associated HyWiki referent is a page, create it automatically
unless it is the first HyWiki page to be created, in which case,
prompt the user whether to create it, to prevent any unexpected HyWiki
use.

Existing HyWikiWords are handled by the implicit button type
`hywiki-existing-word'."
  (let* ((wikiword-start-end (hywiki-word-at t))
	 (wikiword (nth 0 wikiword-start-end))
	 (start    (nth 1 wikiword-start-end))
	 (end      (nth 2 wikiword-start-end)))
    (when wikiword
      (ibut:label-set wikiword start end)
      (hact 'hywiki-word-create-and-display wikiword))))

(defun hywiki-display-referent-type (wikiword referent)
  "Display WIKIWORD REFERENT, a cons of (<referent-type> . <referent-value>).
Function used to display is \"hywiki-display-<referent-type>\"."
  (let* ((referent-type   (car referent)) ;; a symbol
	 (referent-value  (cdr referent))
	 (display-function (intern-soft (concat "hywiki-display-"
						(symbol-name referent-type)))))
    (when (equal (hywiki-get-singular-wikiword wikiword) (hywiki-word-at-point))
      ;; Set referent attributes of current implicit button
      (hattr:set 'hbut:current 'referent-type referent-type)
      (hattr:set 'hbut:current 'referent-value referent-value))
    (cond ((fboundp display-function)
	   (funcall display-function wikiword referent-value))
	  ((symbolp referent-type)
	   (error "(hywiki-display-referent-type): No hywiki-display function for referent type '%s'" referent-type))
	  (t
	   (error "(hywiki-display-referent-type): Referent type must be a symbol, not %s" referent-type)))))

(defun hywiki-display-referent (&optional wikiword prompt-flag)
  "Display HyWiki WIKIWORD or a regular file with WIKIWORD nil.
Return the WIKIWORD's referent if successfully found or nil otherwise.
The referent is a cons of (<referent-type> . <referent-value>).
For further details, see documentation for `hywiki-find-referent'.
After successfully finding a page and reading it into a buffer, run
`hywiki-display-referent-hook'."
  (let ((in-page-flag (null wikiword))
	(in-hywiki-directory-flag (hywiki-in-page-p)))
    (if (or (stringp wikiword) in-hywiki-directory-flag)
	(progn
	  (when in-page-flag
	    ;; Current buffer must be the desired page
	    (unless in-hywiki-directory-flag
	      (error "(hywiki-display-referent): No `wikiword' given; buffer file must be in `hywiki-directory', not %s"
		     default-directory))
	    (unless (hypb:buffer-file-name)
	      (error "(hywiki-display-referent): No `wikiword' given; buffer must have an attached file"))
	    (setq wikiword (file-name-sans-extension (file-name-nondirectory (hypb:buffer-file-name)))))
	  (let* ((_suffix (when (string-match hywiki-word-suffix-regexp wikiword)
			    (substring wikiword (match-beginning 0))))
		 (referent (cond (prompt-flag
				  (hywiki-create-referent wikiword))
				 ((hywiki-get-referent wikiword))
				 (t (hywiki-add-page wikiword)))))
	    (if (not referent)
		(error "(hywiki-display-referent): Invalid `%s' referent: %s"
		       wikiword referent)
 	      ;; Ensure highlight any page name at point in case called as a
	      ;; Hyperbole action type
	      (hywiki-maybe-highlight-page-name t)
	      (hywiki-display-referent-type wikiword referent)
	      (hywiki-maybe-highlight-page-names)
	      (run-hooks 'hywiki-display-referent-hook)
	      referent)))
      ;; When called without a wikiword and outside hywiki-directory,
      ;; just find as a regular file and use next line to highlight
      ;; HyWikiWords only if buffer was not previously highlighted.
      (hywiki-maybe-highlight-page-names)
      nil)))

;;; ************************************************************************
;;; Public referent menus and utility functions
;;; ************************************************************************

(unless hywiki-referent-menu
  (makunbound 'hywiki-referent-menu))
(defcustom hywiki-referent-menu
  (delq nil
	(list
	 '("HyWiki Add>")
	 (when (fboundp #'activities-new)
	   '("Activity"   (hywiki-add-activity hkey-value)
	     "Add a HyWikiWord that activates a saved activity from the Activities package."))
	 '("Bookmark"     (hywiki-add-bookmark hkey-value)
	   "Add a HyWikiWord that jumps to an Emacs bookmark.")
	 '("Command"      (hywiki-add-command hkey-value)
	   "Add a HyWikiWord that runs an Emacs command or Hyperbole action type.")
	 '("Find"         (hywiki-add-find hkey-value)
	   "Add a HyWikiWord that greps through `hywiki-directory' for its matches.")
	 ;; "<(global explicit button name)>"
	 ;; "<[global implicit button name]>"
	 '("Gbut"         (hywiki-add-global-button hkey-value)
	   "Add a HyWikiWord that activates a named Hyperbole global button.")
	 '("HyRolo"       (hywiki-add-hyrolo hkey-value)
	   "Add a HyWikiWord that searches `hyrolo-file-list' for matches.")
	 ;; "(hyperbole)action implicit button"
	 '("InfoIndex"    (hywiki-add-info-index hkey-value)
	   "Add a HyWikiWord that displays an Info index item.")
	 ;; "{key series}" wikiword
	 '("Keys"         (hywiki-add-key-series hkey-value)
	   "Add a HyWikiWord that executes a key series.")
	 '("pathLink"     (hywiki-add-path-link hkey-value)
	   "Add a HyWikiWord that links to a path and possible position.")
	 ;; "(hyperbole)Smart Keys"
	 '("infoNode"     (hywiki-add-info-node hkey-value)
	   "Add a HyWikiWord that displays an Info node.")
	 ;; "ID: org-id"
	 '("OrgID"        (hywiki-add-org-id hkey-value)
	   "Add a HyWikiWord that displays an Org section given its Org ID.")
	 ;; "pathname:line:col"
	 ;; "#in-buffer-section"
	 '("Page"         (hywiki-add-page hkey-value)
	   "Add/Reset a HyWikiWord to link to its standard HyWiki page.")
	 ;; e.g. (kbd "key sequence")
	 '("orgRoamNode"  (hywiki-add-org-roam-node hkey-value)
	   "Add a HyWikiWord that displays an Org Roam node given its title.")
	 '("Sexp"         (hywiki-add-sexpression hkey-value)
	   "Add a HyWikiWord that evaluates an Elisp sexpression.")))
  "*Menu of HyWikiWord custom referent types of the form:
\(LABEL-STRING ACTION-SEXP DOC-STR)."
  :set  (lambda (var value) (set-default var value))
  :type '(cons (list string) (repeat (list string sexp string)))
  :group 'hyperbole-buttons)

(defun hywiki-add-referent (wikiword referent)
  "Add WIKIWORD (sans any suffix) that displays REFERENT to HyWiki.
Return REFERENT if WIKIWORD is of valid format, otherwise return nil.
REFERENT must be a cons of (<referent-type> . <referent-value>) or
an error is triggered."
  (hywiki-validate-referent referent)
  (when (hywiki-word-is-p wikiword)
    (when (match-string-no-properties 2 wikiword)
      ;; Remove any #section suffix in PAGE-NAME.
      (setq wikiword (match-string-no-properties 1 wikiword)))
    (unless (hash-add referent (hywiki-get-singular-wikiword wikiword)
		      (hywiki-get-referent-hasht))
      (error "(hywiki-add-referent): Failed: (hash-add %s %s %s)"
	     referent (hywiki-get-singular-wikiword wikiword)
		      (hywiki-get-referent-hasht)))
    (setq hywiki--any-wikiword-regexp-list nil)
    (unless (hyperb:stack-frame '(hywiki-maybe-highlight-wikiwords-in-frame))
      (hywiki-cache-save))
    (run-hooks 'hywiki-add-referent-hook)
    referent))

(defun hywiki-create-referent (wikiword &optional message-flag)
  "Prompt for, add to HyWiki lookups and return a WIKIWORD custom referent.
With optional prefix arg MESSAGE-FLAG non-nil, display a minibuffer message
with the referent."
  (interactive (list nil current-prefix-arg))
  (unless (stringp wikiword)
    (setq wikiword (hywiki-word-read-new "Create/Edit HyWikiWord: ")))
  (setq hkey-value wikiword)
  (let ((referent
	 (hui:menu-act 'hywiki-referent-menu
		       (list (cons 'hywiki-referent-menu
				   (cons (list (format "%s RefType>"
						       (if (string-match hywiki-word-suffix-regexp wikiword)
							   (substring wikiword 0 (match-beginning 0))
							 wikiword)))
					 (cdr hywiki-referent-menu)))))))
    (if referent
	(when (or message-flag (called-interactively-p 'interactive))
	  (message "HyWikiWord '%s' referent: %S" wikiword referent))
      (user-error "(hywiki-create-referent): Invalid HyWikiWord: '%s'; must be capitalized, all alpha" wikiword))
    referent))

;;; ************************************************************************
;;; Public functions
;;; ************************************************************************

(defun hywiki-active-in-current-buffer-p ()
  "Return non-nil if HyWiki word links are active in the current buffer.
Exclude the minibuffer if selected and return nil."
  (and hywiki-word-highlight-flag
       (not (minibuffer-window-active-p (selected-window)))
       (not (and (boundp 'edebug-active) edebug-active (active-minibuffer-window)))
       (or (derived-mode-p 'kotl-mode)
	   (not (eq (get major-mode 'mode-class) 'special)))
       (not (apply #'derived-mode-p hywiki-exclude-major-modes))
       (or hywiki-mode (hywiki-in-page-p))))

(defun hywiki-add-activity (wikiword)
  "Make WIKIWORD resume a prompted for activity.

If WIKIWORD is invalid, trigger a `user-error' if called interactively
or return nil if not.

After successfully adding the activity, run `hywiki-add-referent-hook'.

Use `hywiki-get-referent' to determine whether WIKIWORD exists prior to
calling this function."
  (interactive (list (or (hywiki-word-at)
			 (hywiki-word-read-new "Add/Edit HyWikiWord: "))))
  (hypb:require-package 'activities)
  (let ((activity (activities-completing-read :prompt "Resume activity" :default nil)))
    (hywiki-add-referent wikiword (cons 'activity activity))))

(defun hywiki-display-activity (_wikiword activity)
  (activities-resume activity :resetp nil))

(defun hywiki-add-bookmark (wikiword)
  "Make WIKIWORD display a bookmark and return the action.

If WIKIWORD is invalid, trigger a `user-error' if called interactively
or return nil if not.

After successfully adding the bookmark, run `hywiki-add-referent-hook'.

Use `hywiki-get-referent' to determine whether WIKIWORD exists prior to
calling this function."
  (interactive (list (or (hywiki-word-at)
			 (hywiki-word-read-new "Add/Edit HyWikiWord: "))))
  (require 'bookmark)
  (let ((bookmark (bookmark-completing-read "Bookmark: "
					    bookmark-current-bookmark)))
    (if (string-empty-p bookmark)
	(error "(hywiki-add-bookmark): No bookmark specified")
      (hywiki-add-referent wikiword (cons 'bookmark bookmark)))))

(defun hywiki-display-bookmark (_wikiword bookmark)
  (let ((loc (bookmark-location bookmark)))
    ;; Use Hyperbole-specified display location
    (cond ((bufferp loc)
	   (hpath:display-buffer loc))
	  ((get-buffer loc)
	   (hpath:display-buffer (get-buffer loc)))
	  ((stringp loc)
	   (hywiki-display-page loc)))
    (bookmark-jump bookmark)))

(defun hywiki-add-command (wikiword)
  "Set a custom command symbol for WIKIWORD and return it.
Command is the symbol used in the definition expression, which
may be an Emacs command or a Hyperbole action type.  When invoked,
it receives the single argument of WIKIWORD.

If WIKIWORD is invalid, trigger a `user-error' if called interactively
or return nil if not.

After successfully adding the actype, run `hywiki-add-referent-hook'.

Use `hywiki-get-referent' to determine whether WIKIWORD exists prior to
calling this function."
  (interactive (list (or (hywiki-word-at)
			 (hywiki-word-read-new "Add/Edit HyWikiWord: "))))
  (let ((command (hui:actype nil (format "Command for %s: " wikiword))))
    (hywiki-add-referent wikiword (cons 'command command))))

(defun hywiki-display-command (wikiword command)
  (if (fboundp command)
      (actype:act command wikiword)
    (error "(hywiki-display-command): Unbound referent command, '%s'" command)))

(defun hywiki-add-find (wikiword)
  "Make WIKIWORD grep across `hywiki-directory' for matches to itself.
Return the command to invoke.

If WIKIWORD is invalid, trigger a `user-error' if called interactively
or return nil if not.

After successfully adding the grep, run `hywiki-add-referent-hook'.

Use `hywiki-get-referent' to determine whether WIKIWORD exists prior to
calling this function."
  (interactive (list (or (hywiki-word-at)
			 (hywiki-word-read-new "Add/Edit HyWikiWord: "))))
  (hywiki-add-referent wikiword (cons 'find #'hywiki-word-grep)))

(defun hywiki-display-find (wikiword func)
  (if (fboundp func)
      (actype:act func wikiword)
    (error "(hywiki-display-find): Unbound referent function, '%s'" func)))

(defun hywiki-add-global-button (wikiword)
  "Make WIKIWORD evaluate a prompted for global button.

If WIKIWORD is invalid, trigger a `user-error' if called interactively
or return nil if not.

After successfully adding the button link, run `hywiki-add-referent-hook'.

Use `hywiki-get-referent' to determine whether WIKIWORD exists prior to
calling this function."
  (interactive (list (or (hywiki-word-at)
			 (hywiki-word-read-new "Add/Edit HyWikiWord: "))))
  (let ((gbut-name (hargs:read-match "Global button: "
				     (mapcar #'list (gbut:label-list))
				     nil t nil 'gbut)))
    (hywiki-add-referent wikiword (cons 'global-button gbut-name))))

(defun hywiki-display-global-button (_wikiword gbut-name)
  (gbut:act gbut-name))

(defun hywiki-add-hyrolo (wikiword)
  "Make WIKIWORD search and display `hyrolo-file-list' matches.

If WIKIWORD is invalid, trigger a `user-error' if called interactively
or return nil if not.

After successfully adding the hyrolo search, run `hywiki-add-referent-hook'.

Use `hywiki-get-referent' to determine whether WIKIWORD exists prior to
calling this function."
  (interactive (list (or (hywiki-word-at)
			 (hywiki-word-read-new "Add/Edit HyWikiWord: "))))
  (require 'hyrolo)
  ;; !! TODO: Change PaulAllenWinter to search for "Winter, Paul Allen".
  (hywiki-add-referent wikiword (cons 'hyrolo #'hyrolo-fgrep)))

(defun hywiki-display-hyrolo (wikiword search-func)
  (funcall search-func wikiword))

(defun hywiki-add-info-index (wikiword)
  "Make WIKIWORD display an Info manual index item and return it.

If WIKIWORD is invalid, trigger a `user-error' if called interactively
or return nil if not.

After successfully adding the Info index item, run `hywiki-add-referent-hook'.

Use `hywiki-get-referent' to determine whether WIKIWORD exists prior to
calling this function."
  (interactive (list (or (hywiki-word-at)
			 (hywiki-word-read-new "Add/Edit HyWikiWord: "))))
  (let ((item (save-window-excursion
		(info)
		(Info-read-index-item-name "Info index item: "))))
    (when (stringp item)
      (unless (= (aref item 0) ?\()
	(setq item (format "(%s)%s" (Info-current-filename-sans-extension) item)))
      (hywiki-add-referent wikiword (cons 'info-index item)))))

(defun hywiki-display-info-index (_wikiword item-name)
  (hact 'link-to-Info-index-item item-name))

(defun hywiki-add-info-node (wikiword)
  "Make WIKIWORD display an Info manual node and return it.

If WIKIWORD is invalid, trigger a `user-error' if called interactively
or return nil if not.

After successfully adding the Info node, run `hywiki-add-referent-hook'.

Use `hywiki-get-referent' to determine whether WIKIWORD exists prior to
calling this function."
  (interactive (list (or (hywiki-word-at)
			 (hywiki-word-read-new "Add/Edit HyWikiWord: "))))
  (let ((node (save-window-excursion
		(info)
		(Info-read-node-name "Info node: "))))
    (when (stringp node)
      (unless (= (aref node 0) ?\()
	(setq node (format "(%s)%s" (Info-current-filename-sans-extension) node)))
      (hywiki-add-referent wikiword (cons 'info-node node)))))

(defun hywiki-display-info-node (_wikiword node)
  (hact 'link-to-Info-node node))

(defun hywiki-add-key-series (wikiword)
  "Make WIKIWORD invoke a prompted for key series and return it.

If WIKIWORD is invalid, trigger a `user-error' if called interactively
or return nil if not.

After successfully adding the key series, run `hywiki-add-referent-hook'.

Use `hywiki-get-referent' to determine whether WIKIWORD exists prior to
calling this function."
  (interactive (list (or (hywiki-word-at)
			 (hywiki-word-read-new "Add/Edit HyWikiWord: "))))
  (let ((key-series (read-string "Key series (with or without {}): ")))
    (unless (string-match-p "\\`{.+}\\'" key-series)
      (setq key-series (concat "{" (string-trim key-series) "}")))
    (hywiki-add-referent wikiword (cons 'key-series key-series))))

(defun hywiki-display-key-series (_wikiword key-series)
  (hact 'kbd-key key-series))

(defun hywiki-add-org-id (wikiword)
  "Make WIKIWORD display an Org file or headline with an Org id.
If no id exists, it is created.  Return the string \"ID: org-id-string\".

If WIKIWORD is invalid, trigger a `user-error' if called interactively
or return nil if not.

After successfully adding the sexpression, run `hywiki-add-referent-hook'.

Use `hywiki-get-referent' to determine whether WIKIWORD exists prior to
calling this function."
  (interactive (list (or (hywiki-word-at)
			 (hywiki-word-read-new "Add/Edit HyWikiWord: "))))
  (cl-destructuring-bind (_src-window referent-window)
      (hmouse-choose-link-and-referent-windows)
    (with-selected-window referent-window
      (unless (hsys-org-mode-p)
	(user-error "(hywiki-add-org-id): Referent buffer <%s> must be in org-mode, not %s"
		    (buffer-name)
		    major-mode))
      (let ((org-id (hyperb:with-suppressed-warnings ((callargs org-id-get))
                      (if (>= (action:param-count #'org-id-get) 4)
			(org-id-get nil nil nil t)
		      (org-id-get)))))
	(when (and (null org-id) buffer-read-only)
	  (user-error "(hywiki-add-org-id): Referent buffer <%s> point has no Org ID and buffer is read-only"
		      (buffer-name)))
	(unless org-id
	  (setq org-id (org-id-get-create)))
	(hywiki-add-referent wikiword (cons 'org-id (concat "ID: " org-id)))))))

(defun hywiki-display-org-id (_wikiword org-id)
  (hact 'link-to-org-id org-id))

(defun hywiki-add-org-roam-node (wikiword)
  "Make WIKIWORD display an Org Roam Node and return the action.

If WIKIWORD is invalid, trigger a `user-error' if called interactively
or return nil if not.

After successfully adding the action, run `hywiki-add-referent-hook'.

Use `hywiki-get-referent' to determine whether WIKIWORD exists prior to
calling this function."
  (interactive (list (or (hywiki-word-at)
			 (hywiki-word-read-new "Add/Edit HyWikiWord: "))))
  (hypb:require-package 'org-roam)
  (let ((node-title (org-roam-node-title (org-roam-node-read))))
    (hywiki-add-referent wikiword (cons 'org-roam-node node-title))))

(defun hywiki-display-org-roam-node (_wikiword referent)
  (hypb:require-package 'org-roam)
  (org-roam-node-open (if (stringp (cdr referent))
			  (org-roam-node-from-title-or-alias (cdr referent))
			;; Older links were Org Roam nodes rather than titles
			(cdr referent))
		      (or (alist-get 'file org-link-frame-setup)
			  (alist-get hpath:display-where hpath:display-where-alist))))

(defun hywiki-create-page (wikiword &optional message-flag)
  "Prompt for, add to HyWiki lookups and return a WIKIWORD page.
With optional prefix arg MESSAGE-FLAG non-nil, display a minibuffer message
with the page."
  (interactive (list nil current-prefix-arg))
  (unless (stringp wikiword)
    (setq wikiword (hywiki-word-read-new "Create/Edit HyWikiWord: ")))
  (setq hkey-value wikiword)
  (let ((page-file (hywiki-add-page wikiword t)))
    (if (or message-flag (called-interactively-p 'interactive))
	(when page-file
	  (message "HyWikiWord '%s' page: \"%s\"" wikiword page-file))
      (user-error "(hywiki-create-page): Invalid HyWikiWord: '%s'; must be capitalized, all alpha" wikiword))
    page-file))

(defun hywiki-add-page (page-name &optional force-flag)
  "Add a new or return any existing HyWiki page path for PAGE-NAME.
Returned format is: \\='(page . \"<page-file-path>\") or nil when none.

With optional FORCE-FLAG prefix arg non-nil, force an update to
the page's modification time.  If PAGE-NAME is invalid, trigger a
`user-error' if called interactively or return nil if not.

By default, create any non-existent page.  When not in batch or
ert test results mode, if this is the first HyWiki page in
`hywiki-directory', prompt to create it.

After successfully adding a page, run `hywiki-add-page-hook'.

Use `hywiki-get-referent' to determine whether a HyWiki page exists."
  (interactive (list (or (hywiki-word-at)
			 (hywiki-word-read-new "Add/Edit HyWiki page: "))
		     current-prefix-arg))
  (if (hywiki-word-is-p page-name)
      (when (or noninteractive
		(not (hash-empty-p (hywiki-get-referent-hasht)))
		(hyperb:stack-frame '(ert-run-test))
		(y-or-n-p (concat "Create new HyWiki page `" page-name "'? ")))
	(when (match-string-no-properties 2 page-name)
	  ;; Remove any #section suffix in PAGE-NAME.
	  (setq page-name (match-string-no-properties 1 page-name)))

	(let* ((page-file (hywiki-get-page-file page-name))
	       (page-file-readable (file-readable-p page-file))
	       (referent-hasht (hywiki-get-referent-hasht))
	       (page-in-hasht (hywiki-get-referent page-name)))
	  (unless page-file-readable
	    (if (file-writable-p page-file)
		(write-region "" nil page-file nil 0)
	      (user-error "(hywiki-add-page): No permission to write HyWikiWord page file:\n  \"%s\"" page-name)))
	  (if (or force-flag (not page-in-hasht))
	      (progn
		(hash-add (cons 'page (file-name-nondirectory page-file))
			  page-name referent-hasht)
		(setq hywiki--any-wikiword-regexp-list nil)
		(when (called-interactively-p 'interactive)
		  (message "Added HyWikiWord page: \"%s\"" page-file)))
	    (when (called-interactively-p 'interactive)
	      (message "HyWikiWord page exists: \"%s\"" page-file)))
	  (unless (or (hyperb:stack-frame '(hywiki-maybe-highlight-wikiwords-in-frame))
		      (and (not force-flag) page-file-readable page-in-hasht))
	    (hywiki-cache-save))
	  (run-hooks 'hywiki-add-page-hook)
	  (when page-file (cons 'page page-file))))
    (when (called-interactively-p 'interactive)
      (user-error "(hywiki-add-page): Invalid HyWikiWord: '%s'; must be capitalized, all alpha" page-name))))

;;;###autoload
(defun hywiki-word-create (wikiword &optional arg)
  "Create a HyWiki referent for WIKIWORD and return it; don't display it.
This replaces any existing referent the WIKIWORD may have.

With either `hywiki-referent-prompt-flag' set or optional prefix ARG,
prompt for and choose a typed referent, otherwise, create and/or display
a HyWiki page.  See `hywiki-referent-menu' for valid referent types.

Use `hywiki-get-referent' to test for and retrieve an existing HyWikiWord
referent."
  (interactive (list (or (hywiki-word-at)
			 (hywiki-word-read-new
			  (format "Create HyWikiWord %s: "
				  (if (or (and hywiki-referent-prompt-flag
					       (null current-prefix-arg))
					  current-prefix-arg)
				      "referent"
				    "page"))))
		     current-prefix-arg))
  (if (or (and hywiki-referent-prompt-flag (null arg))
	  arg)
      (hywiki-create-referent wikiword t)
    (hywiki-create-page wikiword t)))

(defun hywiki-word-create-and-display (wikiword &optional arg)
  "Display the HyWiki referent for WIKIWORD and return it.
If there is no existing WIKIWORD referent, add one.
With either `hywiki-referent-prompt-flag' set or optional prefix ARG,
prompt for and choose a typed referent, otherwise, create and/or display
a HyWiki page.  See `hywiki-referent-menu' for valid referent types.

Use `hywiki-get-referent' to determine whether a HyWikiWord referent
exists."
  (interactive (list (or (hywiki-word-at)
			 (hywiki-word-read-new
			  (format "Add/Edit and display HyWiki %s: "
				  (if (or (and hywiki-referent-prompt-flag
					       (null current-prefix-arg))
					  current-prefix-arg)
				      "referent"
				    "page"))))
		     current-prefix-arg))
  (hywiki-create-page-and-display wikiword (or (and hywiki-referent-prompt-flag
						    (null arg))
					       arg)))

(defun hywiki-create-referent-and-display (wikiword)
  "Display the HyWiki referent for WIKIWORD and return it.
If there is no existing WIKIWORD referent, prompt for and choose
a referent type; see `hywiki-referent-menu' for valid referent
types.

Use `hywiki-get-referent' to determine whether a HyWikiWord referent
exists."
  (interactive (list (or (hywiki-word-at)
			 (hywiki-word-read-new "Add/Edit and display HyWiki referent: "))))
  (hywiki-create-page-and-display wikiword t))

(defun hywiki-create-page-and-display (wikiword &optional prompt-flag)
  "Display the HyWiki referent for WIKIWORD and return it.
If there is no existing WIKIWORD referent, add a HyWiki page for
it unless optional prefix arg, PROMPT-FLAG, is given, then prompt
for and create another referent type.  See `hywiki-referent-menu'
for valid referent types.

Use `hywiki-get-referent' to determine whether a HyWiki page exists."
  (interactive (list (or (hywiki-word-at)
			 (hywiki-word-read-new "Add/Edit and display HyWiki page: "))
		     current-prefix-arg))
  (when (and (not prompt-flag) hywiki-referent-prompt-flag
	     (called-interactively-p 'interactive))
    (setq prompt-flag t))
  (let* ((normalized-word (hywiki-get-singular-wikiword wikiword))
	 (referent (hywiki-find-referent wikiword prompt-flag)))
    (cond (referent)
	  ((and (null referent) (hywiki-word-is-p normalized-word))
	   (when (hywiki-add-page normalized-word)
	     (hywiki-display-page normalized-word)))
	  (t (user-error "(hywiki-create-page-and-display): Invalid HyWikiWord: '%s'; must be capitalized, all alpha" wikiword)))))

(defun hywiki-display-page (&optional wikiword file-name)
  "Display an optional WIKIWORD page and return the page file.
Use `hywiki-display-page-function' to display the page.

If FILE is provided, it includes any #section from the WIKIWORD.

If WIKIWORD is omitted or nil and `hywiki-display-page-function'
is an interactive function, it is called interactively and prompts for
an existing or new HyWikiWord."
  (if (and (null wikiword) (commandp hywiki-display-page-function))
      (call-interactively hywiki-display-page-function)
    (when (null wikiword)
      (setq wikiword (hywiki-word-read-new "Find HyWiki page: ")))
    (let ((file (hywiki-get-page-file (or file-name wikiword))))
      (funcall hywiki-display-page-function file)
      ;; Set referent attributes of current implicit button
      (hattr:set 'hbut:current 'referent-type 'page)
      (hattr:set 'hbut:current 'referent-value file)
      file)))

(defun hywiki-add-path-link (wikiword &optional file pos)
  "Set a path link anchored possible position for WIKIWORD and return it.
If WIKIWORD is invalid, trigger a `user-error' if called interactively
or return nil if not.

Interactively prompt for the file and whether to use the current
position if a buffer is visiting the file; non-interactively, you may
optionally provide the FILE and POS arguments.

After successfully adding the path link, run `hywiki-add-referent-hook'.

Use `hywiki-get-referent' to determine whether WIKIWORD exists prior to
calling this function."
  (interactive (list (or (hywiki-word-at)
			 (hywiki-word-read-new "Add/Edit HyWikiWord: "))))
  (let* ((path-args (if (and file pos)
			(list file pos)
		      (hactypes:link-to-file-interactively)))
	 (path-link (and (= (length path-args) 2)
			 (hpath:file-position-to-line-and-column
			  (car path-args) (cadr path-args)))))
    (when path-link
      (hywiki-add-referent wikiword (cons 'path-link path-link)))))

(defun hywiki-display-path-link (_wikiword path)
  (funcall hywiki-display-page-function path))

(defun hywiki-add-sexpression (wikiword)
  "Make WIKIWORD evaluate a prompted for sexpression and return it.

If WIKIWORD is invalid, trigger a `user-error' if called interactively
or return nil if not.

After successfully adding the sexpression, run `hywiki-add-referent-hook'.

Use `hywiki-get-referent' to determine whether WIKIWORD exists prior to
calling this function."
  (interactive (list (or (hywiki-word-at)
			 (hywiki-word-read-new "Add/Edit HyWikiWord: "))))
  (hywiki-add-referent wikiword (cons 'sexpression
				      (read--expression "Sexpression: "))))

(defun hywiki-display-sexpression (_wikiword sexpression)
  (eval sexpression))

(defun hywiki-add-to-referent (wikiword text position)
  "Display WIKIWORD referent and insert TEXT at POSITION.
Create page if it does not exist.  If WIKIWORD is invalid, return
nil, else return \\='(page . \"<page-file-path>\")."
  (when-let* ((referent (hywiki-add-page wikiword)))
    (hywiki-find-referent wikiword)
    (barf-if-buffer-read-only)
    (save-excursion
      (save-restriction
	(widen)
	(when position
	  (goto-char position))
	(unless (bolp)
	  (insert (newline)))
	(insert text)
	(unless (bolp)
	  (insert (newline)))
	(when position
	  (goto-char position))))
    referent))

(defun hywiki-at-tags-p (&optional at-tag-flag)
  "Return non-nil if point is in a HyWiki buffer and at Org tags."
  (and (or at-tag-flag (hsys-org-at-tags-p))
       (or (hywiki-in-page-p) (string-prefix-p "*HyWiki Tags*" (buffer-name)))))

;;;###autoload
(defun hywiki-consult-grep (&optional regexp max-matches path-list)
  "Interactively search with a consult package grep command.
Search for optional REGEXP up to MAX-MATCHES in PATH-LIST or `hywiki-directory'.

Use ripgrep (rg) if found, otherwise, plain grep.  Initialize search with
optional REGEXP and interactively prompt for changes.  Limit matches
per file to the absolute value of MAX-MATCHES, if given and not 0.  If
0, match to headlines only (lines that start with a '^[*#]+[ \t]+' regexp)."
  (interactive "i\nP")
  (let* ((grep-includes "--include *.org")
	 (ripgrep-globs "--glob *.org"))
    (hsys-consult-grep grep-includes ripgrep-globs
		       regexp max-matches (or path-list (list hywiki-directory)))))

(defun hywiki-convert-words-to-org-links ()
  "Convert all highlighted HyWiki words in current buffer to Org links.
Use when publishing a HyWiki file to another format, e.g. html.

For example, the link:
  \"WikiWord#Multi-Word Section\"
is converted to:
<<<<<<< HEAD
  \"[[hy:WikiWord#Multi-Word Section]]\".
=======
  \"[[file:<hywiki-directory>/WikiWord.org::Multi-Word Section]
    [WikiWord#Multi-Word Section]]\".

If the reference is in a file within the `hywiki-directory', it
simplifies to:
  \"[[file:WikiWord.org::Multi-Word Section][WikiWord#Multi-Word Section]]\".
>>>>>>> 402317d4

If the reference is within the WikiWord page to which it refers, it
simplifies to:
  \"[[Multi-Word Section]]\".

The finalized Org link is then exported to html format by the Org
publish process."
  (barf-if-buffer-read-only)
  (hywiki-maybe-highlight-page-names)
  (let ((make-index (hywiki-org-get-publish-property :makeindex))
	org-link
	wikiword-and-section
	wikiword)
    (hywiki-map-words (lambda (overlay)
			(setq wikiword-and-section
			      (buffer-substring-no-properties
			       (overlay-start overlay)
			       (overlay-end overlay)))
			(goto-char (overlay-start overlay))
			(delete-region (overlay-start overlay)
				       (overlay-end overlay))
			(delete-overlay overlay)
			(if (setq org-link (hywiki-word-to-org-link wikiword-and-section nil))
			    (insert org-link)
			  (message
			   "(hywiki-convert-words-to-org-links): \"%s\" in \"%s\" produced nil org link output"
			   wikiword-and-section (buffer-name)))
			(when make-index
			  (when (string-match (concat hywiki-org-link-type ":")
					      wikiword-and-section)
			    (setq wikiword (substring wikiword-and-section (match-end 0))))
			  (insert "\n#+INDEX: " wikiword "\n"))))))

(defun hywiki-word-to-org-link (link &optional description)
;; \"[[file:<hywiki-directory>/WikiWord.org::Multi-Word Section][WikiWord#Multi-Word Section]]\".
  (let ((resolved-link (hywiki-org-link-resolve link :full-data)))
    (when (stringp (car resolved-link))
      (let* ((path-word-suffix resolved-link)
             (path (file-relative-name (nth 0 path-word-suffix)))
             (path-stem (when path
			  (file-name-sans-extension path)))
             (word (nth 1 path-word-suffix))
             (suffix (nth 2 path-word-suffix))
             (desc (cond (description)
			 (suffix (when word
				   (format "%s%s" word suffix)))
			 (word)))
	     suffix-no-hashmark)
	(unless (and suffix (not (string-empty-p suffix)))
	  (setq suffix nil))
	(setq suffix-no-hashmark (when suffix (substring suffix 1)))
	(when (or (not buffer-file-name)
		  (string-equal path (file-name-nondirectory buffer-file-name)))
	  (setq path nil))
	(cond (desc
	       (if path
		   (if suffix
		       ;; "[[file:path-stem.org::suffix][desc]"
		       (format "[[file:%s.org::%s][%s]]"
			       path-stem suffix-no-hashmark desc)
		     ;; "[[file:path-stem.org][desc]]")
		     (format "[[file:%s.org][%s]]" path-stem desc))
		 (if suffix
		     ;; "[[suffix][desc]]"
		     (format "[[%s][%s]]" suffix desc)
		   ;; "[[desc]]"
		   (format "[[%s]]" desc))))
	      (path
	       ;; "[[file:path-stem.org][word]]"
	       (format "[[file:%s.org][%s]]" path-stem word)))))))

(defun hywiki-maybe-at-wikiword-beginning ()
  "Return non-nil if previous character is one preceding a HyWiki word.
Do not test whether or not a page exists for the HyWiki word.
Use `hywiki-get-referent' to determine whether a HyWiki page exists."
  ;; Ignore wikiwords preceded by any non-whitespace character, except
  ;; any of these: [({<"'`'
  (when (or (bolp) (cl-find (char-before) "\[\(\{\<\"'`\t\n\r\f "))
    t))

(defun hywiki-directory-edit ()
  "Edit HyWiki pages in current `hywiki-directory'.
Use `dired' unless `action-key-modeline-buffer-id-function' is set to
`smart-treemacs-modeline', then use `treemacs'."
  (interactive)
  (if (eq action-key-modeline-buffer-id-function #'smart-treemacs-modeline)
      (hywiki-directory-treemacs-edit)
    (hywiki-directory-dired-edit)))

(defun hywiki-directory-dired-edit ()
  "Use `dired' to edit HyWiki pages in current `hywiki-directory'."
  (interactive)
  (let ((case-fold-search nil))
    (dired (cons hywiki-directory
		 (directory-files hywiki-directory nil
				  (format "^%s%s$"
					  hywiki-word-regexp
					  (regexp-quote hywiki-file-suffix)))))))

(defun hywiki-directory-treemacs-edit ()
  "Use `treemacs' to edit HyWiki pages in current `hywiki-directory'."
  (interactive)
  (require 'hui-treemacs)
  (smart-treemacs-edit hywiki-directory))

(defun hywiki-directory-get-checksum ()
  "Compute and return the checksum for the current set of HyWiki pages."
  (let ((hywiki-page-files (hywiki-get-page-files)))
    (when hywiki-page-files
      (md5 (apply #'concat hywiki-page-files) nil nil nil t))))

(defun hywiki-directory-get-mod-time ()
  "Return the last mod time for `hywiki-directory' or nil."
  (when (file-readable-p hywiki-directory)
    (time-convert (file-attribute-modification-time
		   (file-attributes hywiki-directory))
		  'list)))

(defun hywiki-directory-modified-p ()
  "Return non-nil if any HyWiki page name change since last read."
  (or (null hywiki--directory-mod-time)
      ;; Both dir mod-time and filename checksum over HyWiki page
      ;; files must have changed for this to be an update to report.
      ;; Don't change this logic as many other dir changes can occur
      ;; that should not be reported here.
      (not (or (equal hywiki--directory-mod-time (hywiki-directory-get-mod-time))
	       (string-equal hywiki--directory-checksum (hywiki-directory-get-checksum))))))

(defun hywiki-directory-set-checksum ()
  "Store the last page name checksum for `hywiki-directory' as a string."
  (setq hywiki--directory-checksum (hywiki-directory-get-checksum)))

(defun hywiki-directory-set-mod-time ()
  "Store the last page mod time for `hywiki-directory'.
Use `time-since' to see the time in seconds since this modification time."
  (setq hywiki--directory-mod-time (hywiki-directory-get-mod-time)))

(defun hywiki-maybe-directory-updated ()
  "When a HyWiki directory is modified, reset its modified time and checksum."
  (hywiki-directory-set-mod-time)
  (hywiki-directory-set-checksum))


;;;###autoload
(defun hywiki-find-referent (&optional wikiword prompt-flag)
  "Display optional HyWiki WIKIWORD referent or if nil, use current buffer.
If called interactively, use the WIKIWORD at point or if none, prompt for
an existing or new one.  With a prefix arg PROMPT-FLAG, prompt for the
type of referent to link to.  See `hywiki-referent-menu' for valid
referent types.

Return the referent if successfully found or nil otherwise.
A valid referent is a cons of (<referent-type> . <referent-value>).

If the referent is a HyWiki page:
    Return a cons of the symbol \\='page and the absolute path
    to any page successfully found.  Return nil if failed or
    if displaying a regular file (read in via a `find-file' call).

    By default, create any non-existent page.  When not in batch
    mode, with optional PROMPT-FLAG t or if this is the first
    HyWiki page in `hywiki-directory', prompt to create if
    non-existent.  If PROMPT-FLAG is :existing or with a prefix
    argument when called interactively, return nil unless the
    page already exists.  After successfully finding a page and
    reading it into a buffer, run `hywiki-display-referent-hook'.

After successfully finding any kind of referent, run
`hywiki-find-referent-hook'."
  (interactive (list (hywiki-word-read-new "Add/Edit HyWikiWord: ")
		     (when current-prefix-arg t)))
  (let ((referent (hywiki-display-referent wikiword prompt-flag)))
    (run-hooks 'hywiki-find-referent-hook)
    referent))

(defun hywiki-highlight-on-yank (_prop-value start end)
  "Used in `yank-handled-properties' called with START and END pos of the text.
Have to add one character to the length of the yanked text so that any
needed word-separator after the last character is included to induce
highlighting any last HyWikiWord."
  ;; When yank only part of a delimited pair, expand the range to
  ;; include the whole delimited pair before re-highlighting
  ;; HyWikiWords therein, so that the whole delimited expression is
  ;; included.
  (cl-destructuring-bind (start end)
      (hywiki--extend-yanked-region start end)
    (hywiki-maybe-highlight-page-names start (min (1+ end) (point-max)))))

(defun hywiki-map-words (func)
  "Apply FUNC across highlighted HyWikiWords in the current buffer and return nil.
FUNC takes 1 argument, the Emacs overlay spanning the start and end buffer
positions of each HyWikiWord and its optional #section."
  (save-excursion
    (save-restriction
      (widen)
      (mapc (lambda (overlay)
	      (when (eq (overlay-get overlay 'face) hywiki-word-face)
		(funcall func overlay)))
	    (overlays-in (point-min) (point-max)))))
  nil)

(defun hywiki-at-range-delimiter ()
  "Immediately before or after a balanced delimiter, return the delimited range.
If no such range, return \\='(nil nil).
This includes the delimiters: (), {}, <>, [] and \"\" (double quotes)."
  (save-excursion
    (save-restriction
      ;; Limit balanced pair checks to the next two lines for speed
      (narrow-to-region (line-beginning-position) (line-end-position 2))
      (let ((result (condition-case nil
			(cond
			 ;; Handle opening delimiters
			 ((memq (char-before) '(?\[ ?\<))
			  (goto-char (1- (point)))
			  (hywiki--get-delimited-range-forward))
			 ((memq (char-after) '(?\[ ?\<))
			  (hywiki--get-delimited-range-forward))
			 ((memq (char-before) '(?\( ?\{))
			  (goto-char (1- (point)))
			  (list (point) (scan-sexps (point) 1)))
			 ((memq (char-after) '(?\( ?\{))
			  (list (point) (scan-sexps (point) 1)))
			 ((and (eq (char-before) ?\")
			       (hypb:in-string-p))
			  (goto-char (1- (point)))
			  (list (point) (scan-sexps (point) 1)))
			 ((and (eq (char-after) ?\")
			       (hypb:in-string-p))
			  (goto-char (1+ (point)))
			  (list (point) (scan-sexps (point) -1)))
			 ;; Handle closing delimiters
			 ((memq (char-before) '(?\] ?\>))
			  (hywiki--get-delimited-range-backward))
			 ((memq (char-after) '(?\] ?\>))
			  (goto-char (1+ (point)))
			  (hywiki--get-delimited-range-backward))
			 ((memq (char-before) '(?\) ?\}))
			  (list (point) (scan-sexps (point) -1)))
			 ((memq (char-after) '(?\) ?\}))
			  (goto-char (1+ (point)))
			  (list (point) (scan-sexps (point) -1)))
			 ((and (eq (char-before) ?\")
			       (not (hypb:in-string-p)))
			  (list (point) (scan-sexps (point) -1)))
			 ((and (eq (char-after) ?\")
			       (not (hypb:in-string-p)))
			  (list (point) (scan-sexps (point) 1))))
		      (error nil))))
	(if result
	    (sort result #'<)
	  (list nil nil))))))

;;;###autoload
(defun hywiki-insert-link ()
  "Insert at point a link to a HyWiki page."
  (interactive "*")
  (insert (hywiki-word-read "Link to HyWiki page: "))
  (hywiki-maybe-highlight-page-name))

(defun hywiki-maybe-dehighlight-balanced-pairs ()
  "Before or after a balanced delimiter, dehighlight HyWikiWords within.
Include: (), {}, <>, [] and \"\" (double quotes).  Exclude Org links
and radio targets.

Ignore return value; it has no meaning."
  (save-excursion
    (save-restriction
      (if (and (marker-position hywiki--buttonize-start)
	       (marker-position hywiki--buttonize-end))
	  (narrow-to-region hywiki--buttonize-start hywiki--buttonize-end)
	;; Limit balanced pair checks to the next two lines for speed
	(narrow-to-region (line-beginning-position) (line-end-position 2)))

      ;; char-before
      (ignore-errors
	(cond ((memq (char-before) '(?\[ ?\<))
	       (goto-char (1- (point)))
	       ;; Dehighlight HyWikiWords within opening square or angle brackets
	       (hywiki-maybe-dehighlight-org-element-forward))
	      ((memq (char-before) '(?\( ?\{))
	       ;; Dehighlight HyWikiWords within opening parens or braces
	       (goto-char (1- (point)))
	       (hywiki-maybe-dehighlight-sexp 1))
	      ((and (eq (char-before) ?\")
		    (hypb:in-string-p))
	       ;; Dehighlight HyWikiWords in any string following point
	       (goto-char (1- (point)))
	       (hywiki-maybe-dehighlight-sexp 1))
	      ((memq (char-before) '(?\] ?\>))
	       ;; Dehighlight HyWikiWords within closing square or angle brackets
	       (hywiki-maybe-dehighlight-org-element-backward))
	      ((memq (char-before) '(?\) ?\}))
	       ;; Dehighlight HyWikiWords within closing parens or braces
	       (hywiki-maybe-dehighlight-sexp -1))
	      ((and (eq (char-before) ?\")
		    (not (hypb:in-string-p)))
	       ;; Dehighlight HyWikiWords in any string preceding point
	       (hywiki-maybe-dehighlight-sexp -1))))

      ;; char-after
      (ignore-errors
	(cond ((memq (char-after) '(?\[ ?\<))
	       ;; Dehighlight HyWikiWords within opening square or angle brackets
	       (hywiki-maybe-dehighlight-org-element-forward))
	      ((memq (char-after) '(?\( ?\{))
	       ;; Dehighlight HyWikiWords within opening parens or braces
	       (hywiki-maybe-dehighlight-sexp 1))
	      ((and (eq (char-after) ?\")
		    (hypb:in-string-p))
	       ;; Dehighlight HyWikiWords in any string preceding point
	       (goto-char (1+ (point)))
	       (hywiki-maybe-dehighlight-sexp -1))
	      ((memq (char-after) '(?\] ?\>))
	       (goto-char (1+ (point)))
	       ;; Dehighlight HyWikiWords within double closing square
	       ;; or angle brackets, as these may be links or targets
	       (hywiki-maybe-dehighlight-org-element-backward))
	      ((memq (char-after) '(?\) ?\}))
	       ;; Dehighlight any HyWikiWords within closing parens or braces
	       (goto-char (1+ (point)))
	       (hywiki-maybe-dehighlight-sexp -1))
	      ((and (eq (char-after) ?\")
		    (not (hypb:in-string-p)))
	       ;; Dehighlight HyWikiWords in any string following point
	       (hywiki-maybe-dehighlight-sexp 1)))))))

(defun hywiki-maybe-highlight-balanced-pairs ()
  "Before or after a balanced delimiter, highlight HyWikiWords within.
Include: (), {}, <>, [] and \"\" (double quotes).  Exclude Org links
and radio targets.

Return t if no errors and a pair was found, else nil."
  (save-excursion
    (save-restriction
      (if (and (marker-position hywiki--buttonize-start)
	       (marker-position hywiki--buttonize-end))
	  (narrow-to-region hywiki--buttonize-start hywiki--buttonize-end)
	;; Limit balanced pair checks to the next two lines for speed
	(narrow-to-region (line-beginning-position) (line-end-position 2)))

      (let ((result t))
	(condition-case nil
	    ;; char-before
	    (cond ((memq (char-before) '(?\[ ?\<))
		   (goto-char (1- (point)))
		   ;; Highlight any HyWikiWords within single opening
		   ;; square or angle brackets
		   ;; Dehighlight HyWikiWords within double opening square
		   ;; or angle brackets, as these are Org links and targets
		   (hywiki-maybe-highlight-org-element-forward))
		  ((memq (char-before) '(?\( ?\{))
		   ;; Highlight any HyWikiWords within opening parens or braces
		   (goto-char (1- (point)))
		   (hywiki-maybe-highlight-sexp 1))
		  ((and (eq (char-before) ?\")
			(hypb:in-string-p))
		   (goto-char (1- (point)))
		   (hywiki-maybe-highlight-sexp 1))
		  ((memq (char-before) '(?\] ?\>))
		   ;; Dehighlight HyWikiWords within double closing square
		   ;; or angle brackets, as these are Org links and targets
		   (hywiki-maybe-highlight-org-element-backward))
		  ((memq (char-before) '(?\) ?\}))
		   ;; Highlight any HyWikiWords within closing parens or braces
		   (hywiki-maybe-highlight-sexp -1))
		  ((and (eq (char-before) ?\")
			(not (hypb:in-string-p)))
		   ;; Highlight HyWikiWords in any string preceding point
		   (hywiki-maybe-highlight-sexp -1))
		  (t (setq result nil)))
	  (error (setq result nil)))

	(when result
	  (condition-case nil
	      ;; char-after
	      (cond ((memq (char-after) '(?\[ ?\<))
		     ;; Highlight any HyWikiWords within single opening
		     ;; square or angle brackets
		     ;; Dehighlight HyWikiWords within double opening square
		     ;; or angle brackets, as these are Org links and targets
		     (hywiki-maybe-highlight-org-element-forward))
		    ((memq (char-after) '(?\( ?\{))
		     ;; Highlight any HyWikiWords within opening parens or braces
		     (hywiki-maybe-highlight-sexp 1))
		    ((and (eq (char-after) ?\")
			  (hypb:in-string-p))
		     (goto-char (1+ (point)))
		     (hywiki-maybe-highlight-sexp -1))
		    ((memq (char-after) '(?\] ?\>))
		     (goto-char (1+ (point)))
		     ;; Highlight any HyWikiWords within single closing
		     ;; square or angle brackets
		     ;; Dehighlight HyWikiWords within double closing square
		     ;; or angle brackets, as these are Org links and targets
		     (hywiki-maybe-highlight-org-element-backward))
		    ((memq (char-after) '(?\) ?\}))
		     ;; Highlight any HyWikiWords within closing parens or braces
		     (goto-char (1+ (point)))
		     (hywiki-maybe-highlight-sexp -1))
		    ((and (eq (char-after) ?\")
			  (not (hypb:in-string-p)))
		     ;; Highlight HyWikiWords in any string following point
		     (hywiki-maybe-highlight-sexp 1))
		    (t (setq result nil)))
	    (error (setq result nil))))
	(when result t)))))

(defun hywiki-maybe-dehighlight-between-page-names ()
  "Dehighlight any non-Org link HyWiki page#section between point.
If in a programming mode, must be within a comment or string.  Use
`hywiki-word-face' to dehighlight."
  (when (hproperty:char-property-range (point) 'face hywiki-word-face)
    (hproperty:but-clear-all-in-list
     (hproperty:but-get-all-in-region (point) (1+ (point))
				      'face hywiki-word-face)))

  (cond ((cl-destructuring-bind (start end)
	     (hywiki-at-range-delimiter)
	   (when (and start end)
	     (save-excursion
	       (goto-char (1+ start))
	       (and (hproperty:char-property-range (point) 'face hywiki-word-face)
		    (equal (hywiki-referent-exists-p :range)
			   '(nil nil nil))
		    ;; non-existing wikiword
		    (hywiki-maybe-dehighlight-on-page-name)))
	     t)))
	((looking-at "[ \t\n\r\f]")
	 (hywiki-maybe-dehighlight-off-page-name)
	 (hywiki-maybe-dehighlight-on-page-name))))

(defun hywiki-maybe-dehighlight-off-page-name ()
  "Dehighlight any non-Org link HyWiki page#section at or one char before point.
If on a whitespace character or at end of buffer, handle
dehighlighting for any previous word or punctuation.  If
in a programming mode, must be within a comment."
  ;; Dehighlight any page name at point
  (hywiki-maybe-dehighlight-page-name
   ;; Flag on-page-name if on a whitespace character
   (or (= (point) (point-max))
       (= (if (char-after) (char-syntax (char-after)) 0) ? ))))

(defun hywiki-maybe-dehighlight-on-page-name ()
  "Dehighlight any non-Org link HyWiki page#section at or one char before point.
If not on a whitespace character, handle dehighlighting for any
page/section name or punctuation.  If in a programming mode, must
be within a comment."
  ;; Dehighlight any page name at point
  (hywiki-maybe-dehighlight-page-name
   ;; Flag on-page-name if not on a whitespace character
   (and (/= (point) (point-max))
	(/= (if (char-after) (char-syntax (char-after)) 0) ? ))))

;;;###autoload
(defun hywiki-maybe-dehighlight-page-name (&optional on-page-name)
  "Dehighlight any non-Org link HyWiki page#section at or one char before point.
With optional ON-PAGE-NAME non-nil, assume point is within the page or
section name.  Otherwise, if `pre-command-hook' has set
`hywiki--buttonize-start' `hywiki--buttonize-end' global variables,
use these as the region in which to dehighlight.

If in a programming mode, must be within a comment.  Use
`hywiki-word-face' to dehighlight."
  (interactive)
  (setq hywiki--start nil
	hywiki--end   nil)
  (when (and (hywiki-active-in-current-buffer-p)
	     (if (and (derived-mode-p 'prog-mode)
		      (not (apply #'derived-mode-p hywiki-highlight-all-in-prog-modes)))
		 ;; Non-nil if match is inside a comment or a string
		 (or (nth 4 (syntax-ppss)) (hypb:in-string-p))
	       t)
	     (or on-page-name
		 (cl-find (char-syntax last-command-event)
			  " _()<>$.\"'"))
             (not executing-kbd-macro)
             (not noninteractive))
    (setq hywiki--highlighting-done-flag nil)
    (with-syntax-table hbut:syntax-table
      (save-excursion
	(save-restriction
	  (when (and (marker-position hywiki--buttonize-start)
		     (marker-position hywiki--buttonize-end))
	    (narrow-to-region hywiki--buttonize-start hywiki--buttonize-end)
	    (goto-char hywiki--buttonize-start))

	  (unless on-page-name
	    ;; after page name
	    (skip-syntax-backward ">-"))

	  (hywiki-maybe-dehighlight-balanced-pairs)

	  (unless hywiki--highlighting-done-flag
	    (unless on-page-name
	      ;; May be a closing delimiter that we have to skip past
	      (skip-chars-backward (regexp-quote (hywiki-get-buttonize-characters))))
	    ;; Skip past HyWikiWord or section
	    (skip-syntax-backward "^-$()<>._\"\'")
	    (skip-chars-backward "-_*#:[:alnum:]")

	    (setq hywiki--save-case-fold-search case-fold-search
		  case-fold-search nil
		  hywiki--save-org-link-type-required hywiki-org-link-type-required
		  hywiki-org-link-type-required t)
	    (unless (and (hywiki-maybe-at-wikiword-beginning)
			 (looking-at hywiki--word-and-buttonize-character-regexp)
			 (progn
			   (setq hywiki--word-only (match-string-no-properties 2)
				 hywiki--start (match-beginning 1)
				 hywiki--end   (match-end 1))
			   (hywiki-get-referent hywiki--word-only)))
	      ;; Remove any potential earlier highlighting since the
	      ;; previous word may have changed.
	      (skip-syntax-backward "^-$()<>._\"\'"))

	    (hproperty:but-clear-all-in-list
	     (hproperty:but-get-all-in-region (or hywiki--start (point))
					      (or hywiki--end (1+ (point)))
					      'face hywiki-word-face))))))))

;;;###autoload
(defun hywiki-maybe-highlight-page-name (&optional on-page-name)
  "Highlight any non-Org link HyWikiWord#section at or one char before point.
With optional ON-PAGE-NAME non-nil, assume point is within the page or
section name.  Otherwise, if a HyWiki per-character hook has set
`hywiki--buttonize-start' `hywiki--buttonize-end' global variables,
use these as the region to highlight.

If in a programming mode, must be within a comment.  Use
`hywiki-word-face' to highlight.  Do not highlight references to
the current page unless they have sections attached."
  (interactive)
  (when (and (hywiki-active-in-current-buffer-p)
	     (if (and (derived-mode-p 'prog-mode)
		      (not (apply #'derived-mode-p hywiki-highlight-all-in-prog-modes)))
		 ;; Non-nil if match is inside a comment or string
		 (or (nth 4 (syntax-ppss)) (hypb:in-string-p))
	       t)
	     ;;  (or on-page-name
	     ;;	 (cl-find (char-syntax last-command-event)
	     ;;		  " _()<>$.\"'"))
             (not executing-kbd-macro)
             (not noninteractive))
      (setq hywiki--highlighting-done-flag nil)
      (with-syntax-table hbut:syntax-table
	(save-excursion
	  (when (and (marker-position hywiki--buttonize-start)
		     (marker-position hywiki--buttonize-end))
	    (goto-char hywiki--buttonize-start))

	  (unless on-page-name
	    ;; after page name
	    (skip-syntax-backward ">-"))

	  (unless (or hywiki--highlighting-done-flag
 		      (hywiki-maybe-highlight-balanced-pairs))

	    (unless on-page-name
	      ;; May be a HyWikiWord ending character to skip past
	      (skip-chars-backward (hywiki-get-buttonize-characters)
				   (line-beginning-position)))
	    ;; Skip past HyWikiWord or section
	    (skip-syntax-backward "^-$()<>._\"\'")
	    (skip-chars-backward "-_*#:[:alnum:]")

	    (setq hywiki--save-case-fold-search case-fold-search
		  case-fold-search nil
		  hywiki--save-org-link-type-required hywiki-org-link-type-required
		  hywiki-org-link-type-required t
		  hywiki--start nil
		  hywiki--end   nil)

	    (if (and (cl-destructuring-bind (word start end)
			 (hywiki-word-at :range)
		       (setq hywiki--word-only word
			     hywiki--start start
			     hywiki--end end))
		     hywiki--start
		     (hywiki-get-referent hywiki--word-only)
		     (goto-char hywiki--start))
		(progn
		  (setq hywiki--current-page (hywiki-get-buffer-page-name))
		  ;; Don't highlight current-page matches unless they
		  ;; include a #section.
		  (unless (string-equal hywiki--current-page
					(buffer-substring-no-properties
					 hywiki--start hywiki--end))
		    (if (setq hywiki--buts (hproperty:but-get-all-in-region
					    hywiki--start hywiki--end
					    'face hywiki-word-face))
			(if (> (length hywiki--buts) 1)
			    (progn (hproperty:but-clear-all-in-list hywiki--buts)
				   (hywiki-maybe-highlight-page-names
				    hywiki--start hywiki--end))
			  ;; There is only one existing button
			  (setq hywiki--buts (car hywiki--buts)
				hywiki--but-start (hproperty:but-start hywiki--buts)
				hywiki--but-end   (hproperty:but-end hywiki--buts))
			  (unless (and (= hywiki--start hywiki--but-start)
				       (= hywiki--end hywiki--but-end))
			    (hproperty:but-delete hywiki--buts)
			    (hywiki-maybe-highlight-page-names
			     hywiki--start hywiki--end)))
		      (hywiki-maybe-highlight-page-names
		       hywiki--start hywiki--end))))
	      ;; Remove any potential earlier highlighting since the
	      ;; previous word may have changed.
	      (skip-syntax-backward "^-$()<>._\"\'")
	      (when (setq hywiki--buts (hproperty:but-get-all-in-region
					(point) (1+ (point)) 'face hywiki-word-face))
		(if (> (length hywiki--buts) 1)
		    (hproperty:but-clear-all-in-list hywiki--buts)
		  ;; There is only one existing button
		  (setq hywiki--buts (car hywiki--buts)
			hywiki--but-start (hproperty:but-start hywiki--buts)
			hywiki--but-end   (hproperty:but-end hywiki--buts))
		  (hproperty:but-delete hywiki--buts)))))))))

(defun hywiki-maybe-highlight-between-page-names ()
  "Highlight any non-Org link HyWiki page#section names between point.

If in a programming mode, must be within a comment.  Use
`hywiki-word-face' to highlight.  Do not highlight references to
the current page unless they have sections attached."
  (cond ((hproperty:char-property-range (point) 'face hywiki-word-face))
	((cl-destructuring-bind (word start end)
	     (hywiki-word-at :range)
	   (when (and start end)
	     (save-excursion
	       (goto-char start)
	       (when (hywiki-referent-exists-p word)
		 ;; existing wikiword
		 (hywiki-maybe-highlight-on-page-name)))
	     t)))
	((cl-destructuring-bind (start end)
	     (hywiki-at-range-delimiter)
	   (when (and start end)
	     (save-excursion
	       (goto-char (1+ start))
	       (skip-syntax-forward "-" (line-end-position))
	       (unless (equal (hywiki-referent-exists-p :range)
			      '(nil nil nil))
		 ;; existing wikiword
		 (hywiki-maybe-highlight-on-page-name)))
	     t)))
	((looking-at "[ \t\n\r\f]")
	 (hywiki-maybe-highlight-off-page-name)
	 (hywiki-maybe-highlight-on-page-name))
	(t (hywiki-maybe-highlight-on-page-name))))

(defun hywiki-maybe-highlight-off-page-name ()
  "Highlight any non-Org link HyWiki page#section at or one char before point.
If at bobp or any preceding char is non-whitespace and any following
character is whitespace or at eobp, handle highlighting for any previous
word or punctuation.

If in a programming mode, must be within a comment.  Use
`hywiki-word-face' to highlight.  Do not highlight references to
the current page unless they have sections attached."
  (hywiki-maybe-highlight-page-name
   ;; flag on-page-name if on a whitespace character
   (and (or (= (point) (point-max))
	    (= (if (char-after) (char-syntax (char-after)) 0) ?\ ))
	(or (= (point) (point-min))
	    (/= (if (char-before) (char-syntax (char-before)) 0) ?\ )))))

(defun hywiki-maybe-highlight-on-page-name ()
  "Highlight any non-Org link HyWiki page#section at or one char before point.
If not on a whitespace character, handle highlighting for any page/section
name or punctuation.

If in a programming mode, must be within a comment.  Use
`hywiki-word-face' to highlight.  Do not highlight references to
the current page unless they have sections attached."
  (hywiki-maybe-highlight-page-name
   ;; flag on-page-name if not on a whitespace character
   (and (/= (point) (point-max))
	(/= (if (char-after) (char-syntax (char-after)) 0) ? ))))

(defun hywiki-maybe-dehighlight-org-element-backward ()
  "Dehighlight HyWikiWords within a closing double/single square/angle bracket."
  (hywiki--maybe-de/highlight-org-element-backward #'hywiki-maybe-dehighlight-sexp))

(defun hywiki-maybe-highlight-org-element-backward ()
  "Highlight HyWikiWords with point at a single closing square/angle bracket.
Dehighlight HyWikiWords when on a double closing square/angle bracket,
since Org mode highlights those."
  (hywiki--maybe-de/highlight-org-element-backward #'hywiki-maybe-highlight-sexp))

(defun hywiki-maybe-dehighlight-org-element-forward ()
  "Dehighlight HyWikiWords within an opening double/single square/angle bracket."
  (hywiki--maybe-de/highlight-org-element-forward #'hywiki-maybe-dehighlight-sexp))

(defun hywiki-maybe-highlight-org-element-forward ()
  "Highlight HyWikiWords with point at a single opening square/angle bracket.
Dehighlight HyWikiWords when on a double opening square/angle bracket,
since Org mode highlights those."
  (hywiki--maybe-de/highlight-org-element-forward #'hywiki-maybe-highlight-sexp))

(defun hywiki-maybe-dehighlight-sexp (direction-number)
  "Dehighlight any HyWikiWord within single square/angle bracket.
DIRECTION-NUMBER is 1 for forward scanning and -1 for backward scanning."
  ;; Enable dehighlighting in HyWiki pages
  (let ((hywiki-word-highlight-flag))
    (hywiki--maybe-de/highlight-sexp
     #'hywiki-maybe-dehighlight-page-names direction-number)))

(defun hywiki-maybe-highlight-sexp (direction-number)
  "Highlight any HyWikiWord within single square/angle bracket.
DIRECTION-NUMBER is 1 for forward scanning and -1 for backward scanning."
  (hywiki--maybe-de/highlight-sexp
   #'hywiki-maybe-highlight-page-names direction-number))

;;;###autoload
(defun hywiki-maybe-dehighlight-page-names (&optional region-start region-end)
  "Dehighlight any highlighted HyWiki page names in a HyWiki buffer/region.
With optional REGION-START and REGION-END positions (active region
interactively), limit dehighlighting to the region."
  (interactive (when (use-region-p) (list (region-beginning) (region-end))))
  (unless (or (eq hywiki-buffer-highlighted-state 'd)
	      (hywiki-active-in-current-buffer-p))
    (hproperty:but-clear-all-in-list
     (hproperty:but-get-all-in-region
      (if (markerp region-start)
	  (if (marker-position region-start)
	      region-start
	    (point-min))
	(or region-start (point-min)))
      (if (markerp region-end)
	  (if (marker-position region-end)
	      region-end
	    (point-max))
	(or region-end (point-max)))
      'face hywiki-word-face))
    (unless (or region-start region-end)
      (setq hywiki-buffer-highlighted-state 'd))))
;
;;###autoload
(defun hywiki-maybe-highlight-page-names (&optional region-start region-end skip-lookups-update-flag)
  "Highlight each non-Org link HyWiki page#section in a buffer/region.
With optional REGION-START and REGION-END positions or markers (active
region interactively), limit highlight adjustment to the region.  With
optional SKIP-LOOKUPS-UPDATE-FLAG non-nil, HyWiki lookup tables
should have already been updated and this is skipped.

Use `hywiki-word-face' to highlight.  Do not highlight references to
the current page unless they have sections attached.

Dehighlight buffers other than HyWiki pages when `hywiki-mode' is
disabled.  Highlight/dehighlight HyWiki page buffers whenever the
value of `hywiki-word-highlight-flag' is changed."
  (interactive (when (use-region-p) (list (region-beginning) (region-end))))
  ;; Avoid doing many lets for efficiency.
  ;; Highlight HyWiki words in buffers where `hywiki-mode' is enabled
  ;; or HyWiki pages below `hywiki-directory'.
  (if (hywiki-active-in-current-buffer-p)
      (unless (and (or (and (null region-start) (null region-end))
		       (and (markerp region-start) (markerp region-end)
			    (not (and (marker-position region-start)
				      (marker-position region-end)))))
		   (eq hywiki-buffer-highlighted-state 'h)
		   (not (hywiki-directory-modified-p)))
	(unless skip-lookups-update-flag
	  ;; Rebuild lookup tables if any HyWiki page name has changed
	  (hywiki-get-referent-hasht))
	(unwind-protect
	    (save-excursion
	      (save-restriction
		(setq hywiki--save-case-fold-search case-fold-search
		      case-fold-search nil
		      hywiki--save-org-link-type-required hywiki-org-link-type-required
		      hywiki-org-link-type-required t
		      hywiki--current-page (hywiki-get-buffer-page-name))
		(cond ((and (markerp region-start) (markerp region-end))
		       (when (and (marker-position region-start)
				  (marker-position region-end))
			   (narrow-to-region region-start region-end)))
		      ((and region-start region-end)
		       (narrow-to-region region-start region-end)))
		;; Enable dehighlighting in HyWiki pages only when
		;; whole buffer is being processed; this prevents an
		;; error when called from `hywiki-maybe-highlight-sexp'.
		(unless (and region-start region-end)
		  (let ((hywiki-word-highlight-flag))
		    (hywiki-maybe-dehighlight-page-names)))
		(dolist (hywiki-words-regexp hywiki--any-wikiword-regexp-list)
		  (goto-char (point-min))
		  (let ((highlight-in-comments-and-strings-only
			 (and (derived-mode-p 'prog-mode)
			      (not (apply #'derived-mode-p hywiki-highlight-all-in-prog-modes)))))
		    (while (re-search-forward hywiki-words-regexp nil t)
		      (when (if highlight-in-comments-and-strings-only
				;; Non-nil if match is inside a comment or a string
				(or (nth 4 (syntax-ppss)) (hypb:in-string-p))
			      t)
			(setq hywiki--start (match-beginning 1)
			      hywiki--end   (match-end 1))
			(save-excursion
			  (goto-char hywiki--start)
			  ;; Otherwise, highlight any HyWikiWord found, including
			  ;; any #section:Lnum:Cnum.
			  (when (hywiki-maybe-at-wikiword-beginning)
			    (or (unless (hyperb:stack-frame '(hywiki-maybe-highlight-balanced-pairs))
				  (hywiki-maybe-highlight-balanced-pairs))
				(progn (with-syntax-table hbut:syntax-table
					 (skip-syntax-forward "^-\)$\>._\"\'"))
				       (skip-chars-forward "-_*[:alnum:]")
				       (unless (zerop (skip-chars-forward "#:"))
					 (skip-chars-forward (if (and region-start region-end)
								 "-_*: \t[:alnum:]"
							       "-_*:[:alnum:]")))
				       (setq hywiki--end (point))
				       ;; Don't highlight current-page matches unless they
				       ;; include a #section.
				       (unless (string-equal hywiki--current-page
							     (buffer-substring-no-properties hywiki--start hywiki--end))
					 (hproperty:but-add hywiki--start hywiki--end hywiki-word-face))))))))))

		;; Disable dehighlighting of HyWikiWords between [] and <>.
		;;
		;; (let (str-start-end)
		;;   (goto-char (point-min))
		;;   (while (search-forward "[" nil t)
		;;     (when (setq str-start-end (hargs:delimited-p "[" "]" nil nil t))
		;;       (setq hywiki--start (nth 1 str-start-end)
		;; 	    hywiki--end   (nth 2 str-start-end))
		;;       ;; Clear any HyWikiWord highlighting that may
		;;       ;; just be a part of a larger square brackets
		;;       ;; delimited text with multiple words.
		;;       (hproperty:but-clear-all-in-list
		;;        (hproperty:but-get-all-in-region hywiki--start hywiki--end
		;; 					'face hywiki-word-face))
		;;       (goto-char (min (1+ hywiki--end) (point-max)))))

		;;   (goto-char (point-min))
		;;   (while (search-forward "<" nil t)
		;;     (when (setq str-start-end (hargs:delimited-p "<" ">" nil nil t))
		;;       (setq hywiki--start (nth 1 str-start-end)
		;; 	    hywiki--end   (nth 2 str-start-end))
		;;       ;; Clear any HyWikiWord highlighting that may
		;;       ;; just be a part of a larger angle brackets
		;;       ;; delimited text with multiple words.
		;;       (hproperty:but-clear-all-in-list
		;;        (hproperty:but-get-all-in-region hywiki--start hywiki--end
		;; 					'face hywiki-word-face))
		;;       (goto-char (min (1+ hywiki--end) (point-max))))))

		(unless (and region-start region-end
			     (or (/= region-start (point-min))
				 (/= region-end   (point-max))))
		  (setq hywiki-buffer-highlighted-state 'h))))
	  (setq case-fold-search hywiki--save-case-fold-search
		hywiki-org-link-type-required hywiki--save-org-link-type-required)))

    ;; Otherwise, dehighlight HyWikiWords in this buffer when
    ;; 'hywiki-mode' is disabled and this is not a HyWiki page
    ;; buffer. If this is a HyWiki page buffer, then dehighlight
    ;; when `hywiki-word-highlight-flag' is nil.
    (hywiki-maybe-dehighlight-page-names region-start region-end))
  (unless (hyperb:stack-frame '(hywiki-maybe-highlight-wikiwords-in-frame))
    (hywiki-maybe-directory-updated))
  nil)

(defun hywiki-maybe-highlight-wikiwords-in-frame (frame &optional skip-lookups-update-flag)
  "Highlight all non-Org link HyWiki page names displayed in FRAME.
If FRAME is t, then highlight in all windows across all frames, even
invisible ones.  With optional SKIP-LOOKUPS-UPDATE-FLAG non-nil, HyWiki
lookup tables should have already been updated and this is skipped.

Use `hywiki-word-face' to highlight.  Do not highlight references to
the current page unless they have sections attached."
  (walk-windows
   (lambda (window)
     (with-selected-window window
       ;; Display buffer before `normal-mode' triggers possibly
       ;; long-running font-locking
       (sit-for 0)
       (hywiki-maybe-highlight-page-names nil nil skip-lookups-update-flag)))
   nil frame)
  (hywiki-maybe-directory-updated))

(defun hywiki-in-page-p ()
  "Return non-nil if the current buffer is a HyWiki page.
If this is a HyWiki page and `hywiki-word-highlight-flag' is non-nil
\(the default), also enable auto-highlighting of HyWiki words as they
are typed in the buffer."
  (or hywiki-page-flag
      (when (string-prefix-p (expand-file-name hywiki-directory)
			     (or default-directory ""))
	(setq hywiki-page-flag t))))

(defun hywiki-get-buffer-page-name ()
  "Extract the page name from the buffer file name or else buffer name."
  (file-name-sans-extension (file-name-nondirectory
			     (or (hypb:buffer-file-name) (buffer-name)))))

(defun hywiki-get-page-file (file-stem-name)
  "Return possibly non-existent path in `hywiki-directory' from FILE-STEM-NAME.
FILE-STEM-NAME should not contain a directory and may have or may omit
`hywiki-file-suffix' and an optional trailing #section.

No validation of FILE-STEM-NAME is done except an empty string or null
value returns nil."
  (make-directory hywiki-directory t)
  (unless (or (null file-stem-name) (string-empty-p file-stem-name))
    (let (file-name
	  section)
      ;; Remove any suffix from `file-stem-name' and make it singular
      (if (string-match hywiki-word-suffix-regexp file-stem-name)
	  (setq section (match-string 0 file-stem-name)
		file-name (hywiki-get-singular-wikiword
			   (substring file-stem-name 0 (match-beginning 0))))
	(setq file-name file-stem-name))
      (concat (expand-file-name file-name hywiki-directory)
	      (unless (string-suffix-p hywiki-file-suffix file-name)
		hywiki-file-suffix)
	      section))))

(defun hywiki-get-referent (wikiword)
  "Return the referent of HyWiki WIKIWORD or nil if it does not exist.
If it is a pathname, expand it relative to `hywiki-directory'."
  (when (and (stringp wikiword) (not (string-empty-p wikiword))
	     (string-match hywiki-word-with-optional-suffix-exact-regexp wikiword))
    (let* ((suffix (cond ((match-beginning 2)
			   (prog1 (substring wikiword (match-beginning 2))
			     ;; Remove any #section suffix in `wikiword'.
			     (setq wikiword (match-string-no-properties 1 wikiword))))
			  ((match-beginning 3)
			   (prog1 (substring wikiword (match-beginning 3))
			     ;; Remove any :Lnum:Cnum suffix in `wikiword'.
			     (setq wikiword (match-string-no-properties
					     1 wikiword))))))
	   (referent (hash-get (hywiki-get-singular-wikiword wikiword)
			       (hywiki-get-referent-hasht))))
      ;; If a referent type that can include a # or :L line
      ;; number suffix, append it to the referent-value.
      (setq referent (hywiki--add-suffix-to-referent suffix referent)))))

(defun hywiki-get-page-files ()
  "Return the list of existing HyWiki page file names.
These must end with `hywiki-file-suffix'."
  (when (stringp hywiki-directory)
    (make-directory hywiki-directory t)
    (when (file-readable-p hywiki-directory)
      (directory-files
       hywiki-directory nil (concat "^" hywiki-word-regexp
				    (regexp-quote hywiki-file-suffix) "$")))))

(defun hywiki-get-referent-hasht ()
  "Return hash table of existing HyWiki referents.
May recreate the hash table as well as the list of
regexps of wikiwords, if the hash table is out-of-date."
  (prog1
      (if (and (equal hywiki--pages-directory hywiki-directory)
	       ;; If page files changed, have to rebuild referent hash table
	       (not (hywiki-directory-modified-p))
	       (hash-table-p hywiki--referent-hasht)
	       (not (hash-empty-p hywiki--referent-hasht)))
	  hywiki--referent-hasht
	;; Rebuild referent hash table
	(hywiki-make-referent-hasht))
    (unless hywiki--any-wikiword-regexp-list
      ;; Compute these expensive regexps (matching 50
      ;; hywiki words at a time) only if the set of
      ;; HyWikiWords changed in `hywiki-directory'.
      (setq hywiki--any-wikiword-regexp-list
	    (mapcar (lambda (wikiword-sublist)
		      ;; Add plurals to the list
		      (setq wikiword-sublist
			    (delq nil (nconc wikiword-sublist
					     (mapcar #'hywiki-get-plural-wikiword wikiword-sublist))))
		      (concat (regexp-opt wikiword-sublist 'words)
			      "\\(" hywiki-word-section-regexp "??" hywiki-word-line-and-column-numbers-regexp "?" "\\)"
			      hywiki--buttonize-character-regexp))
		    (hypb:split-seq-into-sublists
		     (hash-map #'cdr hywiki--referent-hasht) 25)))
      ;; This may have been called after a HyWiki page is deleted.
      ;; References to it may be highlighted in any frame, so need to
      ;; walk across all frames here, rehighlighting HyWikiWords.
      (hywiki-maybe-highlight-wikiwords-in-frame t t))))

(defun hywiki-get-wikiword-list ()
  "Return a list of the HyWiki page names."
  (hash-map #'cdr (hywiki-get-referent-hasht)))

(defun hywiki-get-plural-wikiword (wikiword)
  "Return the pluralized version of the given WIKIWORD.
`hywiki-allow-plurals-flag' must be non-nil or nil is always returned."
  ;; You add "-es" to make a noun plural when the singular noun ends
  ;; in "s", "x", "z", "sh", or "ch".  However, there are some
  ;; exceptions to this rule, such as words ending in "-ch" that are
  ;; pronounced with a hard "k", like "monarchs" and "stomachs".
  (when hywiki-allow-plurals-flag
    (cond ((let ((case-fold-search t))
	     (string-match-p "\\(es\\|.[^es]s\\)$" wikiword))
	   ;; Already plural
	   wikiword)
	  ((let ((case-fold-search t))
	     (string-match-p "\\(ch\\|sh\\|[sxz]\\)$" wikiword))
	   (concat wikiword (if (string-match-p "[[:lower:]]" wikiword)
				"es"
			      "ES")))
	  (t (concat wikiword (if (string-match-p "[[:lower:]]" wikiword)
				  "s"
				"S"))))))

(defun hywiki-get-singular-wikiword (wikiword)
  "Return the singular version of the given WIKIWORD with any suffix removed.
If `hywiki-allow-plurals-flag' is nil, return unchanged WIKIWORD name
with any suffix removed."
  (setq wikiword (hywiki-word-strip-suffix wikiword))
  (if (or (not hywiki-allow-plurals-flag)
	  (not (stringp wikiword)))
      wikiword
    (or (when (let ((case-fold-search t))
		;; Handle typical pluralized words ending in 's' (not preceded
		;; by an 's') or 'es'
		(string-match-p "\\(ch\\|sh\\|[sxz]\\)es$" wikiword))
	  (substring wikiword 0 -2))
	(when (let ((case-fold-search t))
		(and (string-match-p ".[^eEsS]s$" wikiword)
		     (not (string-match-p "emacs$" wikiword))))
	  (substring wikiword 0 -1))
	wikiword)))

(defun hywiki-kill-buffer-hook ()
  "Delete file attached to HyWiki buffer if the file is zero-sized.
If deleted, update HyWikiWord highlighting across all frames."
  (when (hywiki-in-page-p)
    (when (hypb:empty-file-p)
      (delete-file (hypb:buffer-file-name)))
    (when (hywiki-directory-modified-p)
      ;; Rebuild lookup tables if any HyWiki page name has changed
      (hywiki-get-referent-hasht)
      t)
    nil))

(defun hywiki-clear-referent-hasht ()
  "Clear all elements from the HyWiki referent hash table and return it."
  (setq hywiki--referent-hasht nil
	hywiki--any-wikiword-regexp-list nil))

(eval-and-compile
  '(when (featurep 'company)
     (defun hywiki-company-hasht-backend (command &optional _arg &rest ignored)
       "A `company-mode` backend that completes from the keys of a hash table."
       (interactive (list 'interactive))
       (when (hywiki-word-at)
	 (pcase command
	   ('interactive (company-begin-backend 'company-hash-table-backend))
	   ('prefix (company-grab-word))
	   ('candidates
	    (let ((prefix (company-grab-word)))
	      (when prefix 
		(cl-loop for key being the hash-keys in (hywiki-get-wikiword-list)
			 when (string-prefix-p prefix key)
			 collect key))))
	   ('sorted t))))))

(defvar hywiki-cache-default-file ".hywiki.eld"
  "Standard file name for storing cached data for a HyWiki.")

(defvar hywiki-cache-file nil
  "Current HyWiki cache file, if any.
If nil, use: (expand-file-name hywiki-cache-default-file hywiki-directory).")

(defun hywiki-cache-default-file (&optional directory)
  "Return a HyWiki cache file for optional DIRECTORY or `hywiki-directory'.
The filename is either the string value of `hywiki-cache-file', or else the
value of `hywiki-cache-default-file'.  The filename returned is an
absolute path."
  (expand-file-name (or hywiki-cache-file hywiki-cache-default-file)
		    (or directory hywiki-directory)))

(defun hywiki-cache-edit (cache-file)
  "Read in CACHE-FILE for editing and disable undo and backups within it."
  (prog1 (set-buffer (find-file-noselect cache-file))
    (buffer-disable-undo (current-buffer))
    (make-local-variable 'make-backup-files)
    (make-local-variable 'backup-inhibited)
    (setq make-backup-files nil
	  backup-inhibited t
	  buffer-read-only nil)))

(defun hywiki-cache-save (&optional save-file)
  "Save the modified Environment to a file.
The file is given by optional SAVE-FILE or `hywiki-cache-file'.  Also
save and potentially set `hywiki--directory-mod-time' and
`hywiki--directory-checksum'."
  (when (or (not (stringp save-file)) (equal save-file ""))
    (setq save-file (hywiki-cache-default-file)))
  (setq save-file (expand-file-name save-file hywiki-directory))
  (or (file-writable-p save-file)
      (error "(hywiki-cache-save): Non-writable Environment file, \"%s\"" save-file))
  (let ((buf (get-file-buffer save-file)))
    (when buf
      (if (buffer-modified-p buf)
	  (error "(hywiki-cache-save): Attempt to kill modified Environment file failed to save, \"%s\"" save-file)
	(kill-buffer buf))))
  (let ((dir (or (file-name-directory save-file)
		 default-directory)))
    (or (file-writable-p dir)
	(error "(hywiki-cache-save): Non-writable Environment directory, \"%s\"" dir)))
  (save-window-excursion
    (let ((standard-output (hywiki-cache-edit save-file)))
      (with-current-buffer standard-output
	(erase-buffer)
	(princ ";; -*- mode:lisp-data; coding: utf-8-emacs; -*-\n")

	(princ (format "\n(setq\nhyperb:version %S\n" hyperb:version))

	(princ (format "\nhywiki-directory %S\n" hywiki-directory))

	;; Save last `hywiki-directory' mod time and checksum, nil if none.
	(princ (format "\nhywiki--directory-mod-time '%S\n" (hywiki-directory-set-mod-time)))

	(princ (format "\nhywiki--directory-checksum %S\n"
		       (hywiki-directory-set-checksum)))

	(princ "\nhywiki--referent-alist\n'")
	(hash-prin1 (hywiki-get-referent-hasht) nil t)
	(princ ")\n")

	(save-buffer)
	(if (buffer-modified-p)
	    (error "(hywiki-cache-save): Attempt to kill modified Environment file failed to save, \"%s\"" save-file)
	  (kill-buffer standard-output))))))

(defun hywiki-make-referent-hasht ()
  "Rebuld referent hasht from list of HyWiki page files and non-page entries."
  (setq hywiki--any-wikiword-regexp-list nil
	hywiki--pages-directory hywiki-directory)
  ;; Try to load from a .hywiki.eld cache file if up-to-date
  (let* ((cache-file (hywiki-cache-default-file))
	 (cache-buffer (when (file-readable-p cache-file)
			 (find-file-noselect cache-file)))
	 (hywiki-loaded-flag (when cache-buffer
			       (with-current-buffer cache-buffer
				 (widen)
				 (goto-char (point-min))
				 ;; Skip past initial comments
				 (when (re-search-forward "^(" nil t)
				   (goto-char (1- (point)))
				   (condition-case ()
				       (progn (eval (read (buffer-string)))
					      t)
				     (error nil)))))))
    (if (and hywiki-loaded-flag (not (hywiki-directory-modified-p)))
	;; Rebuild from loaded data
        (prog1 (setq hywiki--referent-hasht (hash-make hywiki--referent-alist t))
	  (setq hywiki--referent-alist nil))
      ;; Read `hywiki-directory' for current page files and merge with
      ;; non-page referents
      (let* ((page-files (hywiki-get-page-files))
	     (non-page-elts (when (hash-table-p hywiki--referent-hasht)
			      (delq nil
				    (hash-map 'hywiki-non-page-elt
					      hywiki--referent-hasht))))
	     (non-page-hasht (hash-make non-page-elts))
	     (key)
	     (page-elts (delq nil (mapcar (lambda (file)
					    (setq key (file-name-sans-extension file))
					    (unless (hash-get key non-page-hasht)
					      (cons (cons 'page file) key)))
					  page-files))))
	(setq hywiki--referent-hasht
	      (if non-page-elts
 		  (hash-merge non-page-hasht
			      (hash-make page-elts))
		(hash-make page-elts)))))))

(defun hywiki-non-page-elt (val-key)
  (unless (eq (caar val-key) 'page) val-key))

(defun hywiki--sitemap-file ()
  "Return file name for the sitemap file."
  (expand-file-name
   (org-publish-property :sitemap-filename (hywiki-org-get-publish-project))
   (org-publish-property :base-directory (hywiki-org-get-publish-project))))

(defun hywiki-org-export-function (&rest _)
  "Add to `write-contents-functions' to convert HyWikiWord links to Org links.
This is done automatically by loading HyWiki."
  (require 'org-element)
  (when (and (derived-mode-p 'org-mode)
             (not (string= (hywiki--sitemap-file) (buffer-file-name)))
	     (hyperb:stack-frame '(org-export-copy-buffer)))
    (hywiki-convert-words-to-org-links)
    (hywiki-org-maybe-add-title)))

(defun hywiki-org-get-publish-project ()
  "Return the HyWiki Org publish project, a named set of properties.
If not found, set it up and return the new project properties."
  (require 'ox-publish)
  (let ((project (assoc "hywiki" org-publish-project-alist)))
    (if (and project hywiki-org-publish-project-alist)
	project
      (hywiki-org-set-publish-project))))

(defun hywiki-org-get-publish-property (property)
  "Return the value of HyWiki Org publish PROPERTY symbol."
  (require 'ox-publish)
  (org-publish-property property (hywiki-org-get-publish-project)))

(defun hywiki-org-link-complete (&optional _arg)
  "Complete HyWiki page names for `org-insert-link'."
  (concat
   (when hywiki-org-link-type-required
     (concat hywiki-org-link-type ":"))
   (hywiki-word-read)))

;;; Next two functions derived from the denote package.
;;;###autoload
(defun hywiki-org-link-export (link description format)
  "Export a HyWikiWord Org-format `hy:' link to various formats.
The LINK, DESCRIPTION, and FORMAT are provided by the export
backend."
  (let* ((path-word-suffix (hywiki-org-link-resolve link :full-data))
         (path (when path-word-suffix
		 (file-relative-name (nth 0 path-word-suffix))))
         (path-stem (when path
		      (file-name-sans-extension path)))
         (word (nth 1 path-word-suffix))
         (suffix (nth 2 path-word-suffix))
         (desc (cond (description)
                     (suffix (when word
			       (format "%s%s" word suffix)))
                     (word)
		     (t ""))))
    (if path
	(pcase format
	  (`ascii (format "[%s] <%s:%s>" hywiki-org-link-type desc path))
	  (`html (format "<a href=\"%s.html%s\">%s</a>"
			 path-stem
			 (hpath:spaces-to-dashes-markup-anchor
			  (or suffix ""))
			 desc))
	  (`latex (format "\\href{%s.latex}{%s}" (replace-regexp-in-string "[\\{}$%&_#~^]" "\\\\\\&" path-stem) desc))
	  (`md (format "[%s](%s.md%s)" desc path-stem
		       (hpath:spaces-to-dashes-markup-anchor
			(or suffix ""))))
	  (`texinfo (format "@uref{%s.texi,%s}" path-stem desc))
	  (_ path))
      link)))

(defun hywiki-org-link-resolve (link &optional full-data)
  "Resolve HyWikiWord LINK to its referent file or other type of referent.
If the referent is not a file type, return (referent-type . referent-value).

Otherwise:
Link may end with optional suffix of the form: (#|::)section:Lnum:Cnum.
With optional FULL-DATA non-nil, return a list in the form of (pathname
word suffix); otherwise, with a section, return pathname::section, with
just line and optionally column numbers, return pathname:Lnum:Cnum and
without any suffix, return just the pathname."
  (when (stringp link)
    (when (string-match (concat "\\`" hywiki-org-link-type ":") link)
      ;; Remove hy: link prefix
      (setq link (substring link (match-end 0))))
    (let* ((suffix-type (and (string-match hywiki-word-suffix-regexp link)
			     (match-string 1 link)))
	   (suffix (and suffix-type (match-string 2 link)))
           (word (if (and suffix (not (string-empty-p suffix)))
                     (substring link 0 (match-beginning 0))
		   link))
           (referent (and word (hywiki-get-referent word)))
	   (referent-type (car referent))
           (pathname (when (memq referent-type '(page path-link))
		       (cdr referent))))
      (if (stringp pathname)
	  (cond
	   (full-data
	    (list pathname word (concat suffix-type suffix)))
	   ((and suffix (not (string-empty-p suffix)))
	    (if (equal suffix-type ":L")
		(concat pathname suffix-type suffix)
	      (concat pathname "::" suffix)))
	   (t pathname))
	referent))))

(defun hywiki-org-link-store ()
  "Store a link to a HyWiki word at point, if any."
  (when (hywiki-word-at)
    (let* ((page-name (hywiki-word-at))
	   (link (concat
		  (when hywiki-org-link-type-required
		    (concat hywiki-org-link-type ":"))
		  page-name)))
      (org-link-store-props
       :type hywiki-org-link-type
       :link link
       :description page-name))))

(defun hywiki-org-maybe-add-title ()
  "Add a title to an Org buffer if it doesn't have one."
  (save-excursion
    (unless (and (re-search-forward "^#\\+TITLE:[ \t]\\|^$" nil t)
		 (not (looking-at "^$")))
      (goto-char (point-min))
      (insert "#+TITLE: "
	      (if (hypb:buffer-file-name)
		  (file-name-base (hypb:buffer-file-name))
		(buffer-name))
	      "\n"))))

(defun hywiki-org-set-publish-project ()
  "Setup and return the HyWiki Org publish project, a named set of properties.
Sets the `org-publish-project-alist' and `hywiki-org-publish-project-alist'
variables."
  (require 'ox-publish)
  (prog1 (hywiki-org-make-publish-project-alist)
    ;; Remove "hywiki" entry from `org-publish-project-alist', then update it.
    (setf (alist-get "hywiki" org-publish-project-alist nil 'remove #'equal) nil)
    (add-to-list 'org-publish-project-alist hywiki-org-publish-project-alist t)))

(eval-after-load "org"
  '(org-link-set-parameters hywiki-org-link-type
                            :complete #'hywiki-org-link-complete
			    :export #'hywiki-org-link-export
			    :follow #'hywiki-find-referent
			    :store #'hywiki-org-link-store))

(defun hywiki-word-strip-suffix (page-name)
  "Return PAGE-NAME with any optional #section:Lnum:Cnum stripped off.
If an empty string or not a string, return nil."
  (when (and (stringp page-name) (not (string-empty-p page-name)))
    (if (and (string-match hywiki-word-with-optional-suffix-exact-regexp page-name)
	     (or (match-beginning 2) (match-beginning 4)))
	;; Remove any #section:Lnum:Cnum suffix in PAGE-NAME.
	(match-string-no-properties 1 page-name)
      page-name)))

(defun hywiki-publish-to-html (&optional all-pages-flag)
  "Publish/export updated HyWiki pages to html.
With an optional prefix arg, ALL-PAGES-FLAG, regenerate all html
pages rather than only those HyWiki pages which have changed
since a prior publish.

Files are saved in:
    (hywiki-org-get-publish-property :publishing-directory)
Customize this directory with:
    {M-x customize-variable RET hywiki-org-publishing-directory RET}."
  (interactive "P")
  ;; Export Org to html with useful link ids.
  ;; Instead of random ids like \"orga1b2c3\", use heading titles,
  ;; made unique when necessary."
  (unwind-protect
      (progn
	(advice-add #'org-export-get-reference :override #'hywiki--org-export-get-reference)
	(org-publish-project "hywiki" all-pages-flag))
    (advice-remove #'org-export-get-reference #'hywiki--org-export-get-reference)))

(defun hywiki-referent-exists-p (&optional word start end)
  "Return the HyWikiWord at point or optional HyWiki WORD, if has a referent.
If no such referent exists, return nil.

Word may be of form:
 1. HyWikiWord#section with an optional #section.
 2. If WORD is the symbol, :range, and there is a HyWikiWord at point
    with an existing referent, return the tuple of values: (word
    word-start word-end) instead of the word; otherwise, return the tuple
    '(nil nil nil).

When using the word at point, a call to `hywiki-active-in-current-buffer-p'
at point must return non-nil or this function will return nil."
  (setq hywiki--word-only word)
  (when (stringp word)
    (setq word (hywiki-strip-org-link word)))
  (if (or (stringp word)
	  (setq word (hywiki-word-at word)))
      (unless (hywiki-get-referent (if (stringp word) word (nth 0 word)))
	(setq word nil))
    (setq word nil))
  (when (and (listp word) (= (length word) 3))
    (setq start (nth 1 word)
	  end   (nth 2 word)
	  ;; `word' must be set last so list version can be referenced
	  ;; first above
	  word  (nth 0 word)))
  (if (eq hywiki--word-only :range)
      (or (hywiki-word-at :range)
	  (list word start end))
    word))

(defun hywiki-strip-org-link (link-str)
  "Return the hy:HyWikiWord#section part of an Org link string.
Strip any square bracket delimiters, description and leading or
trailing whitespace, and type prefix.  Return nil, if no match."
  (when (and (stringp link-str) (not (string-empty-p link-str)))
    (string-remove-prefix
     (concat hywiki-org-link-type ":")
     (let ((blank "[[:blank:]\r\n]+"))
       (string-trim (car (delete ""
				 (mapcar (lambda (str)
					   (string-trim (replace-regexp-in-string blank " " str t t)
							blank blank))
					 (split-string link-str "\\[\\[\\|\\]\\[\\|\\]\\]")))))))))

;;;###autoload
(defun hywiki-tags-view (&optional todo-only match view-buffer-name)
  "Prompt for colon-separated Org tags and display matching HyWiki page sections.
With optional prefix arg TODO-ONLY, limit matches to HyWiki Org
todo items only.  With optional MATCH, an Org tags match selector
string, e.g. \":tag1:tag2:tag3:\", match to sections that contain
or inherit all of these tags, regardless of tag order.  With
optional VIEW-BUFFER-NAME, use that rather than the default,
\"*HyWiki Tags*\"."
  (interactive "P")
  (require 'org-agenda)
  (let* ((org-agenda-files (list hywiki-directory))
	 (org-agenda-buffer-name (or view-buffer-name "*HyWiki Tags*"))
	 ;; `org-tags-view' is mis-written to require setting this next
	 ;; tmp-name or it will not properly name the displayed buffer.
	 (org-agenda-buffer-tmp-name org-agenda-buffer-name))
    ;; This prompts for the tags to match and uses `org-agenda-files'.
    (org-tags-view todo-only match)
    (when (equal (buffer-name) org-agenda-buffer-name)
      ;; Set up {C-u r} redo cmd
      (let (buffer-read-only)
	(put-text-property (point-min) (point-max) 'org-redo-cmd
			   `(hywiki-tags-view
			       ,todo-only
			       nil
			       ,org-agenda-buffer-name)))
      (forward-line 2))))

(defun hywiki-validate-referent (referent)
  "Return t if REFERENT is valid, otherwise trigger an error."
  (if (and (consp referent)
	   (symbolp (car referent))
	   (cdr referent))
      t
    (error (concat "(hywiki-add-referent): Invalid referent"
		   "\n  must be a cons of (<type-symbol) . <value>)"
		   "\n  not %S")
	   referent)))

(defun hywiki-word-activate (&optional arg)
  "Display HyWiki referent for wikiword at point.
If referent is a non-existent HyWiki page, create it.  When this
is the first HyWiki page, prompt before creating in case this is
not what was intended.

If found, return the referent.

If not on a HyWikiWord and optional prefix ARG is null, emulate an
Action Key press; with a prefix ARG, emulate an Assist Key press."
  (interactive "P")
  (let ((word (hywiki-word-at)))
    (if word
	(hywiki-find-referent word)
      (hkey-either arg))))

(defun hywiki-word-at (&optional range-flag)
  "Return potential HyWikiWord and optional #section:Lnum:Cnum at point or nil.
If the HyWikiWord is delimited, point must be within the delimiters.

With optional RANGE-FLAG, return a list of (HyWikiWord start-position
end-position); the positions include the entire
HyWikiWord#section:Lnum:Cnum string but exclude any delimiters.

This does not test whether a referent exists for the HyWiki word; call
`hywiki-referent-exists-p' without an argument for that.

A call to `hywiki-active-in-current-buffer-p' at point must return non-nil
or this will return nil."
  (if (hywiki-active-in-current-buffer-p)
      ;; (if (setq hywiki--range
      ;; 		(hproperty:char-property-range (point) 'face hywiki-word-face))
      ;; 	  (let ((wikiword (buffer-substring-no-properties (car hywiki--range) (cdr hywiki--range))))
      ;; 	    (if (string-match hywiki-word-with-optional-suffix-exact-regexp wikiword)
      ;; 		(if range-flag
      ;; 		    (list wikiword (car hywiki--range) (cdr hywiki--range))
      ;; 		  wikiword)
      ;; 	      (when range-flag
      ;; 		'(nil nil nil))))
	(save-excursion
	  ;; Don't use `cl-destructuring-bind' here since the `hargs:delimited' call
	  ;; can return nil rather than the 3 arg list that would be required
	  (let* ((wikiword-start-end
		  (let ((start-regexp (concat "\\[\\[\\(" hywiki-org-link-type ":\\)?")))
		    (save-excursion
		      (skip-chars-backward (concat hywiki-org-link-type ":["))
		      (when (looking-at start-regexp)
			(goto-char (match-end 0)))
		      (hargs:delimited (concat "\\[\\[\\(" hywiki-org-link-type ":\\)?")
				       "\\(\\]\\[\\|\\]\\]\\)" t t t))))
		 (wikiword (nth 0 wikiword-start-end))
		 (start    (nth 1 wikiword-start-end))
		 (end      (nth 2 wikiword-start-end)))
	    (with-syntax-table hywiki--org-mode-syntax-table
	      (if (cond (wikiword
			 ;; Handle an Org link [[HyWikiWord]] [[hy:HyWikiWord]]
			 ;; or [[HyWikiWord#section][Description Text]].
			 ;; Get the HyWikiWord link reference, ignoring any
			 ;; description given in the link
			 ;; Don't use next line so don't have to load all of Org
			 ;; mode just to check for HyWikiWords; however, disables
			 ;; support for Org mode aliases.
			 ;; (setq wikiword (org-link-expand-abbrev (org-link-unescape (string-trim wikiword))))
			 (setq wikiword (hywiki-strip-org-link wikiword))
			 (when (and wikiword end)
			   ;; Update start and end to newly stripped
			   ;; string positions
			   (save-excursion
			     (save-restriction
			       (narrow-to-region start end)
			       (goto-char (point-min))
			       (when (search-forward wikiword nil t)
				 (setq start (match-beginning 0)
				       end   (match-end 0))))))
			 (hywiki-word-is-p wikiword))

			;; Handle a delimited HyWikiWord reference
			;; with multiple words in its section,
			;; e.g. (MyWikiWord WikiWord#one two three).
			;; That is, allow for spaces in the section
			;; and possible multiple WikiWords within the
			;; delimiters.
			((let ((case-fold-search nil)
			       (bol (line-beginning-position))
			       opoint)
			   ;; May be a HyWikiWord ending character to skip past
			   (skip-chars-backward (hywiki-get-buttonize-characters) bol)
			   (setq opoint (point))
			   ;; Skip past HyWikiWord or section
			   (skip-syntax-backward "^$()<>._\"\'" bol)
			   (unless (= (or (char-before) 0) ?#)
			     (goto-char opoint)
			     (skip-syntax-backward "^-$()<>._\"\'" bol))
			   (skip-chars-backward "-_*#:[:alnum:]" bol)
			   (skip-syntax-backward "-" bol)
			   (when (and (cl-find (char-before) "\[\(\{\<\"")
				      (progn
					(skip-syntax-forward "-")
					(hywiki-maybe-at-wikiword-beginning))
				      (looking-at (concat hywiki-word-regexp "\\(#[^][#()<>{}\"\n\r\f]+\\)?"
							  hywiki-word-line-and-column-numbers-regexp "?"))
				      (progn (goto-char (match-end 0))
					     (skip-chars-forward "-")))
			     (setq start (match-beginning 0)
				   end   (match-end 0)
				   ;; No following char
				   wikiword (string-trim
					     (buffer-substring-no-properties start end))))))

			;; Handle a non-delimited HyWikiWord with optional
			;; #section:Lnum:Cnum; if it is an Org link, it may
			;; optionally have a hy: link-type prefix.  Ignore
			;; wikiwords preceded by any non-whitespace
			;; character, except any of these: "([\"'`'"
			(t (let ((case-fold-search nil))
			     (skip-syntax-forward "-")
			     (when (hywiki-maybe-at-wikiword-beginning)
			       (when (looking-at (concat hywiki-org-link-type ":"))
				 (goto-char (match-end 0)))
			       (cond ((looking-at hywiki--word-and-buttonize-character-regexp)
				      (setq start (match-beginning 1)
					    end (match-end 1)
					    wikiword (string-trim
						      (buffer-substring-no-properties start end))))
				     ((and (looking-at hywiki-word-with-optional-suffix-regexp)
					   ;; Can't be followed by a # character
					   (/= (or (char-after (match-end 0)) 0)
					       ?#))
				      (setq start (match-beginning 0)
					    end   (match-end 0)
					    ;; No following char
					    wikiword (string-trim
						      (buffer-substring-no-properties start end)))))))))
		  (if range-flag
		      (list wikiword start end)
		    wikiword)
		(when range-flag
		  '(nil nil nil))))))
	;; )
    (when range-flag
      '(nil nil nil))))

(defun hywiki-word-at-point ()
  "Return singular HyWikiWord at point with its suffix stripped or nil.
Point should be on the HyWikiWord itself.  Suffix is anything after
the # symbol.

This does not test whether a referent exists for the HyWiki word; call
`hywiki-referent-exists-p' without an argument for that.

A call to `hywiki-active-in-current-buffer-p' at point must return non-nil
or this will return nil."
  (hywiki-get-singular-wikiword (hywiki-word-strip-suffix (hywiki-word-at))))

(defun hywiki-word-face-at-p ()
  "Non-nil if but at point has `hywiki-word-face' property."
  (hproperty:but-get (point) 'face hywiki-word-face))

;;;###autoload
(defun hywiki-word-consult-grep (word)
  "Use `hywiki-consult-grep' to show occurrences of a prompted for HyWikiWord.
Default to any HyWikiWord at point."
  (interactive (list (hywiki-word-read)))
  (if (and (stringp word) (not (string-empty-p word)))
      (hywiki-consult-grep (concat "\\b" (regexp-quote word) "\\b"))
    (user-error "(hywiki-word-consult-grep): Invalid HyWikiWord: '%s'; must be capitalized, all alpha" word)))

(defun hywiki-word-grep (wikiword)
  "Grep for occurrences of WIKIWORD with `consult-grep' or normal-grep'.
Search across `hywiki-directory'."
  (if (fboundp 'consult-grep) ;; allow for autoloading
      (hywiki-word-consult-grep wikiword)
    (grep (string-join (list grep-command (format "'%s'" wikiword)
			     (concat (file-name-as-directory hywiki-directory)
				     "*" hywiki-file-suffix))
		       " "))))

(defun hywiki-word-is-p (word)
  "Return non-nil if WORD is a HyWikiWord and optional #section:Lnum:Cnum.
WORD may not yet have a referent (non-existent).  Use `hywiki-get-referent'
to determine whether a HyWikiWord referent exists. 

Return nil if WORD is a prefixed, typed hy:HyWikiWord, since
these are handled by the Org mode link handler."
  (and (stringp word) (not (string-empty-p word))
       (let (case-fold-search)
	 (or (string-match hywiki-word-with-optional-suffix-exact-regexp word)
	     ;; For now this next version allows spaces and tabs in
	     ;; the suffix part
	     (eq 0 (string-match
		    hywiki-word-with-optional-suffix-exact-regexp
		    word))))))

(defun hywiki-word-read (&optional prompt)
  "Prompt with completion for and return an existing HyWikiWord.
If point is on one, press RET immediately to use that one."
  (let ((completion-ignore-case t))
    (completing-read (if (stringp prompt) prompt "HyWikiWord: ")
		     (hywiki-get-referent-hasht)
		     nil t nil nil (hywiki-word-at-point))))

(defun hywiki-word-read-new (&optional prompt)
  "Prompt with completion for and return a new HyWikiWord.
If point is on one, press RET immediately to use that one."
  (let ((completion-ignore-case t))
    (completing-read (if (stringp prompt) prompt "HyWikiWord: ")
		     (hywiki-get-referent-hasht)
		     nil nil nil nil (hywiki-word-at-point))))

(defun hywiki-word-highlight-flag-changed (symbol set-to-value operation _where)
  "Watch function for variable ``hywiki-word-highlight-flag'.
Function is called with 4 arguments: (SYMBOL SET-TO-VALUE OPERATION WHERE).
Highlight/dehighlight HyWiki page names across all frames on change."
  (unless (memq operation '(let unlet)) ;; not setting global value
    (set symbol set-to-value)
    (hywiki-word-set-auto-highlighting set-to-value)))

(defun hywiki-word-set-auto-highlighting (arg)
  "With a prefix ARG, turn on HyWikiWord auto-highlighting.
Otherwise, turn it off.

Auto-highlighting uses pre- and post-command hooks.  If an error
occurs with one of these hooks, the problematic hook is removed.
Invoke this command with a prefix argument to restore the
auto-highlighting."
  (interactive "P")
  (if arg
      ;; enable
      (progn
	(when hywiki-word-highlight-flag
	  (add-hook 'pre-command-hook      'hywiki-debuttonize-non-character-commands 95)
          (add-hook 'post-command-hook     'hywiki-buttonize-non-character-commands 95)
	  (add-hook 'post-self-insert-hook 'hywiki-buttonize-character-commands)
	  (add-hook 'window-buffer-change-functions
		    'hywiki-maybe-highlight-wikiwords-in-frame)
	  (add-to-list 'yank-handled-properties
		       '(hywiki-word-face . hywiki-highlight-on-yank))
	  (hywiki-maybe-highlight-wikiwords-in-frame t))
	(when (called-interactively-p 'interactive)
	  (if hywiki-word-highlight-flag
	      (message "HyWikiWord page auto-highlighting enabled")
	    (message "`hywiki-word-highlight-flag' must first be set to t to enable auto-highlighting"))))
    ;; disable
    (remove-hook 'pre-command-hook      'hywiki-debuttonize-non-character-commands)
    (remove-hook 'post-command-hook     'hywiki-buttonize-non-character-commands)
    (remove-hook 'post-self-insert-hook 'hywiki-buttonize-character-commands)
    (hywiki-mode 0) ;; also dehighlights HyWiki words outside of HyWiki pages
    (remove-hook 'window-buffer-change-functions
		 'hywiki-maybe-highlight-wikiwords-in-frame)
    (hywiki-maybe-highlight-wikiwords-in-frame t)
    (setq yank-handled-properties
	  (delete '(hywiki-word-face . hywiki-highlight-on-yank)
		  yank-handled-properties))
    (when (called-interactively-p 'interactive)
      (message "HyWikiWord page auto-highlighting disabled"))))

;;; ************************************************************************
;;; Private functions
;;; ************************************************************************

(defun hywiki--add-suffix-to-referent (suffix referent)
  "Add SUFFIX to REFERENT's value and return REFERENT.
SUFFIX includes its type prefix, e.g. #.  Return nil if any input is
invalid.  Appended only if the referent-type supports suffixes."
  (if (or (null suffix) (and (stringp suffix) (string-empty-p suffix)))
      referent
    (when (consp referent)
      (let ((referent-type (car referent))
	    (referent-value (cdr referent)))
	(when (and (symbolp referent-type) referent-value)
	  (if (and (stringp suffix)
		   (stringp referent-value)
		   (memq referent-type hywiki-allow-suffix-referent-types)
		   (not (seq-contains-p referent-value ?# #'=)))
	      ;; Need to insert #suffix into referent's value
	      (progn
		(setq referent-value
		      (if (string-match hpath:line-and-column-regexp referent-value)
			  (concat (substring 0 (match-beginning 0))
				  suffix
				  (match-string 0 referent-value))
			(concat referent-value suffix)))
		(cons referent-type referent-value))
	    referent))))))

(defun hywiki--extend-yanked-region (start end)
  "Extend range (START END) with any delimited regions and return the new range.
Typically used to extend a yanked region to fully include any strings
or balanced pair delimiters."
  (let ((delim-distance 0)
	(result (list start end))
	opoint)

    ;; Skip past all delimited ranges and extend `end' as needed
    (save-excursion
      (goto-char start)
      (while (and (<= (point) end)
		  (not (zerop (setq delim-distance (skip-syntax-forward "^\(" end)))))
	(condition-case nil
	    (progn (goto-char (+ (point) delim-distance))
		   (setq opoint (point))
		   (setq end (max end (goto-char (scan-sexps (point) 1)))
			 result (list start end)))
	  (error (goto-char (min (1+ opoint) end))))))

    ;; Skip past all double-quoted ranges and extend `start' and `end' as needed
    (save-excursion
      (goto-char start)
      (while (and (<= (point) end)
		  (not (zerop (setq delim-distance (skip-syntax-forward "^\"" end)))))
	(condition-case nil
	    (progn (goto-char (+ (point) delim-distance))
		   (setq opoint (point))
		   (if (hypb:in-string-p)
		       (progn (goto-char (1+ (point)))
			      (setq start (min start (goto-char (scan-sexps (1+ (point)) -1))))
			      (goto-char (min (1+ opoint) end)))
		     ;; before a string
		     (setq end (max end (goto-char (scan-sexps (point) 1)))))
		   (setq result (list start end)))
	  (error (goto-char (min (1+ opoint) end))))))

    ;; Skip past closing delimiter and extend `start' if needed
    (save-excursion
      (goto-char start)
      (while (and (<= (point) end)
		  (not (zerop (setq delim-distance (skip-syntax-forward "^\)" end)))))
	(condition-case nil
	    (progn (goto-char (+ (point) delim-distance))
		   (setq opoint (point))
		   (setq start (min start (goto-char (scan-sexps (1+ (point)) -1)))
			 result (list start end))
		   (goto-char (min (1+ opoint) end)))
	  (error (goto-char (min (1+ opoint) end))))))
      result))

(defun hywiki--get-delimited-range-backward ()
  "Return a list of (start end) if not between/after end ]] or >>.
Otherwise, return nil."
  (save-excursion
    (unless (or (eq (char-before) (char-before (1- (point))))
		(and (char-after)
		     (goto-char (1+ (point)))
		     (eq (char-before) (char-before (1- (point))))))
      (nreverse (list (point) (scan-sexps (point) -1))))))

(defun hywiki--get-delimited-range-forward ()
  "Return a list of (start end) if not between/before opening [[ or <<.
Otherwise, return nil."
  (save-excursion
    (unless (or (eq (char-after) (char-after (1+ (point))))
		(and (char-before)
		     (goto-char (1- (point)))
		     (eq (char-after) (char-after (1+ (point))))))
      (list (point) (scan-sexps (point) 1)))))

(defun hywiki--maybe-de/highlight-org-element-backward (func)
  "De/Highlight HyWikiWords with FUNC on: ], ]], >, or >> brackets.
Func must take a single numeric argument of -1 to process one
delimited grouping."
  (ignore-errors
    (unless (save-excursion
	      (when (or (eq (char-before) (char-before (1- (point))))
			(and (char-after)
			     (goto-char (1+ (point)))
			     (eq (char-before) (char-before (1- (point))))))
		;; double delimiters - dehighlight
		(let* ((sexp-end (point))
		       (sexp-start (scan-sexps sexp-end -1)))
		  (when sexp-start
		    (hproperty:but-clear-all-in-list
		     (hproperty:but-get-all-in-region
		      sexp-start sexp-end 'face hywiki-word-face))
		    (setq hywiki--highlighting-done-flag t)))))
      ;; single delimiters - highlight
      (funcall func -1))))

(defun hywiki--maybe-de/highlight-org-element-forward (func)
  "De/Highlight HyWikiWords with FUNC on: [, [[, <, or << brackets.
Func must take a single numeric argument of 1 to process one
delimited grouping."
  (ignore-errors
    (unless (save-excursion
	      (when (or (eq (char-after) (char-after (1+ (point))))
			(and (char-before)
			     (goto-char (1- (point)))
			     (eq (char-after) (char-after (1+ (point))))))
		;; double delimiters - dehighlight
		(let* ((sexp-start (point))
		       (sexp-end (scan-sexps sexp-start 1)))
		  (when sexp-end
		    (hproperty:but-clear-all-in-list
		     (hproperty:but-get-all-in-region
		      sexp-start sexp-end 'face hywiki-word-face))
		    (setq hywiki--highlighting-done-flag t)))))
      ;; single delimiters - highlight
      (funcall func 1))))

(defun hywiki--maybe-de/highlight-sexp (func direction-number &optional sexp-start sexp-end)
  "De/highlight HyWikiWord with FUNC on a single paired delimiter char.
DIRECTION-NUMBER is 1 for forward scanning and -1 for backward scanning."
  (setq sexp-start (or sexp-start (point))
	sexp-end (or sexp-end (scan-sexps sexp-start direction-number)))
  (when (and sexp-start sexp-end)
    (cl-destructuring-bind (start end)
	;; Point may be at end of sexp, so start and end may
	;; need to be reversed.
	(list (min sexp-start sexp-end) (max sexp-start sexp-end))
      ;; Increment sexp-start so regexp matching excludes the
      ;; delimiter and starts with the HyWikiWord.  But include any
      ;; trailing delimiter or regexp matching will not work.
      (save-restriction
	(narrow-to-region (1+ start) end)
	(prog1 (funcall func (1+ start) end)
	  (setq hywiki--highlighting-done-flag nil))))))

;;; ************************************************************************
;;; Private Org export override functions
;;; ************************************************************************

;; Thanks to alphapapa for the GPLed code upon which these hywiki--org
;; functions are based.  These change the html ids that Org export
;; generates to use the text of headings rather than randomly
;; generated ids.

(require 'cl-extra) ;; for `cl-some'
(require 'ox)       ;; for `org-export-get-reference'
(require 'url-util) ;; for `url-hexify-string'

(defun hywiki--org-export-get-reference (datum info)
  "Return a unique reference for DATUM, as a string.
Like `org-export-get-reference' but uses modified heading strings as
link ids rather than generated ids.  To form an id, spaces in headings
are replaces with dashes and to make each id unique, heading parent
ids are prepended separated by '--'.

DATUM is either an element or an object.  INFO is the current
export state, as a plist.

References for the current document are stored in
`:internal-references' property.  Its value is an alist with
associations of the following types:

  (REFERENCE . DATUM) and (SEARCH-CELL . ID)

REFERENCE is the reference string to be used for object or
element DATUM.  SEARCH-CELL is a search cell, as returned by
`org-export-search-cells'.  ID is a number or a string uniquely
identifying DATUM within the document.

This function also checks `:crossrefs' property for search cells
matching DATUM before creating a new reference."
  (let ((cache (plist-get info :internal-references)))
    (or (car (rassq datum cache))
        (let* ((crossrefs (plist-get info :crossrefs))
               (cells (org-export-search-cells datum))
               ;; Preserve any pre-existing association between
               ;; a search cell and a reference, i.e., when some
               ;; previously published document referenced a location
               ;; within current file (see
               ;; `org-publish-resolve-external-link').
               ;;
               ;; However, there is no guarantee that search cells are
               ;; unique, e.g., there might be duplicate custom ID or
               ;; two headings with the same title in the file.
               ;;
               ;; As a consequence, before reusing any reference to
               ;; an element or object, we check that it doesn't refer
               ;; to a previous element or object.
               (new (or (when (org-element-property :raw-value datum)
                          ;; Heading with a title
                          (hywiki--org-export-new-title-reference datum cache))
			(cl-some
                         (lambda (cell)
                           (let ((stored (cdr (assoc cell crossrefs))))
                             (when stored
                               (let ((old (org-export-format-reference stored)))
                                 (and (not (assoc old cache)) stored)))))
                         cells)
			(org-export-format-reference
                         (org-export-new-reference cache))))
	       (reference-string new))
          ;; Cache contains both data already associated to
          ;; a reference and in-use internal references, so as to make
          ;; unique references.
          (dolist (cell cells) (push (cons cell new) cache))
          ;; Retain a direct association between reference string and
          ;; DATUM since (1) not every object or element can be given
          ;; a search cell (2) it permits quick lookup.
          (push (cons reference-string datum) cache)
          (plist-put info :internal-references cache)
          reference-string))))

(defun hywiki--org-export-new-title-reference (datum cache)
  "Return new heading title reference for DATUM that is unique in CACHE."
  (let* ((title (org-element-property :raw-value datum))
         (ref (hywiki--org-format-reference title))
         (parent (org-element-property :parent datum))
	 raw-parent)
    (while (cl-some (lambda (elt) (equal ref (car elt)))
                    cache)
      ;; Title not unique: make it so.
      (if parent
          ;; Append ancestor title.
          (setq raw-parent (org-element-property :raw-value parent)
		title (if (and (stringp raw-parent) (not (string-empty-p raw-parent)))
			  (concat raw-parent "--" title)
			title)
                ref (hywiki--org-format-reference title)
                parent (org-element-property :parent parent))
        ;; No more ancestors: add and increment a number.
        (when (string-match "\\`\\([[:unibyte:]]\\)+?\\(--\\([0-9]+\\)\\)?\\'"
			    ref)
          (let ((num (match-string 3 ref)))
            (setq parent (match-string 1 ref)
		  parent (if (stringp parent) (concat parent "--") "")
		  num (if num
                          (string-to-number num)
                        0)
		  ref (format "%s%s" parent (cl-incf num)))))))
    ref))

(defun hywiki--org-format-reference (title)
  "Format TITLE string as an html id."
  (url-hexify-string
   (replace-regexp-in-string "\\[\\[\\([a-z]+:\\)?\\|\\]\\[\\|\\]\\]" ""
			     (subst-char-in-string
			      ?\  ?- 
			      (substring-no-properties title)))))

;;; ************************************************************************
;;; Private initializations
;;; ************************************************************************

;; Must be set after `hywiki-get-buttonize-characters' is defined
(unless hywiki--buttonize-characters
  (setq hywiki--buttonize-characters
	(concat "[]()<>{}\"' \t\r\n" (hywiki-get-buttonize-characters))
	hywiki--buttonize-character-regexp
	(concat "\\([]["
		(regexp-quote (substring hywiki--buttonize-characters 2))
		"]\\|$\\)")
	hywiki--word-and-buttonize-character-regexp
	(concat "\\(" hywiki-word-with-optional-suffix-regexp "\\)"
		hywiki--buttonize-character-regexp)))

;;; ************************************************************************
;;; Public initializations
;;; ************************************************************************

(add-hook 'kill-buffer-hook 'hywiki-kill-buffer-hook)

(eval-after-load "org-element"
  '(advice-add 'org-element--generate-copy-script :before #'hywiki-org-export-function))

;; Use for its side effects, setting variables
(eval-after-load "ox-publish" '(hywiki-org-get-publish-project))

(add-variable-watcher 'hywiki-word-highlight-flag
		      'hywiki-word-highlight-flag-changed)

;; Sets HyWiki page auto-HyWikiWord highlighting and `yank-handled-properties'
(hywiki-word-highlight-flag-changed 'hywiki-word-highlight-flag
				    hywiki-word-highlight-flag 'set nil)

;; Ensures HyWiki referent lookup table is initialized as are HyWiki Org
;; Publish settings.
(hywiki-set-directory 'hywiki-directory hywiki-directory)

(provide 'hywiki)

;;; hywiki.el ends here<|MERGE_RESOLUTION|>--- conflicted
+++ resolved
@@ -3,11 +3,7 @@
 ;; Author:       Bob Weiner
 ;;
 ;; Orig-Date:    21-Acpr-24 at 22:41:13
-<<<<<<< HEAD
-;; Last-Mod:     17-Mar-25 at 23:13:09 by Bob Weiner
-=======
-;; Last-Mod:      7-Mar-25 at 01:00:19 by Mats Lidell
->>>>>>> 402317d4
+;; Last-Mod:     30-Mar-25 at 10:39:00 by Bob Weiner
 ;;
 ;; SPDX-License-Identifier: GPL-3.0-or-later
 ;;
@@ -1500,16 +1496,7 @@
 For example, the link:
   \"WikiWord#Multi-Word Section\"
 is converted to:
-<<<<<<< HEAD
   \"[[hy:WikiWord#Multi-Word Section]]\".
-=======
-  \"[[file:<hywiki-directory>/WikiWord.org::Multi-Word Section]
-    [WikiWord#Multi-Word Section]]\".
-
-If the reference is in a file within the `hywiki-directory', it
-simplifies to:
-  \"[[file:WikiWord.org::Multi-Word Section][WikiWord#Multi-Word Section]]\".
->>>>>>> 402317d4
 
 If the reference is within the WikiWord page to which it refers, it
 simplifies to:
